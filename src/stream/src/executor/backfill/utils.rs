--- conflicted
+++ resolved
@@ -548,13 +548,8 @@
 ) -> StreamExecutorResult<()> {
     if let Some(current_pos_inner) = current_pos {
         // state w/o vnodes.
-<<<<<<< HEAD
-        build_temporary_state(current_state, is_finished, current_pos_inner);
+        build_temporary_state(current_state, is_finished, current_pos_inner, row_count);
         flush_data(table, epoch, is_checkpoint, old_state, current_state).await?;
-=======
-        build_temporary_state(current_state, is_finished, current_pos_inner, row_count);
-        flush_data(table, epoch, old_state, current_state).await?;
->>>>>>> cd5ebe0f
         *old_state = Some(current_state.into());
     } else {
         table.commit_no_data_expected(epoch);
