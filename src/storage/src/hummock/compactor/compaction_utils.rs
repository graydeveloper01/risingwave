--- conflicted
+++ resolved
@@ -220,13 +220,8 @@
     let mut last_split_key_count = 0;
     for key in indexes {
         if last_split_key_count >= parallel_key_count {
-<<<<<<< HEAD
             splits.last_mut().unwrap().right = Bytes::from(key.clone());
             splits.push(KeyRange::new(Bytes::from(key.clone()), Bytes::default()));
-=======
-            splits.last_mut().unwrap().right.clone_from(&key);
-            splits.push(KeyRange_vec::new(key.clone(), vec![]));
->>>>>>> f7d9ff7f
             last_split_key_count = 0;
         }
         last_split_key_count += 1;
@@ -294,13 +289,8 @@
                     && !last_key.eq(&key)
                     && remaining_size > parallel_compact_size
                 {
-<<<<<<< HEAD
                     splits.last_mut().unwrap().right = Bytes::from(key.clone());
                     splits.push(KeyRange::new(Bytes::from(key.clone()), Bytes::default()));
-=======
-                    splits.last_mut().unwrap().right.clone_from(&key);
-                    splits.push(KeyRange_vec::new(key.clone(), vec![]));
->>>>>>> f7d9ff7f
                     last_buffer_size = data_size;
                 } else {
                     last_buffer_size += data_size;
