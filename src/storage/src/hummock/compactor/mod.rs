--- conflicted
+++ resolved
@@ -56,12 +56,8 @@
 };
 use risingwave_pb::hummock::subscribe_compaction_event_response::Event as ResponseEvent;
 use risingwave_pb::hummock::{
-<<<<<<< HEAD
     CompactTaskProgress, ReportCompactionTaskRequest, SubscribeCompactionEventRequest,
     SubscribeCompactionEventResponse,
-=======
-    CompactTaskProgress, SubscribeCompactionEventRequest, SubscribeCompactionEventResponse,
->>>>>>> b37a19cc
 };
 use risingwave_rpc_client::HummockMetaClient;
 pub use shared_buffer_compact::{compact, merge_imms_in_memory};
@@ -402,22 +398,8 @@
                 let request_sender = request_sender.clone();
                 let event: Option<Result<SubscribeCompactionEventResponse, _>> = tokio::select! {
                     _ = periodic_event_interval.tick() => {
-<<<<<<< HEAD
                         let progress_list = get_task_progress(task_progress.clone());
 
-=======
-                        let mut progress_list = Vec::new();
-                        for (&task_id, progress) in &*task_progress.lock() {
-                            progress_list.push(CompactTaskProgress {
-                                task_id,
-                                num_ssts_sealed: progress.num_ssts_sealed.load(Ordering::Relaxed),
-                                num_ssts_uploaded: progress.num_ssts_uploaded.load(Ordering::Relaxed),
-                                num_progress_key: progress.num_progress_key.load(Ordering::Relaxed),
-                                num_pending_read_io: progress.num_pending_read_io.load(Ordering::Relaxed) as u64,
-                                num_pending_write_io: progress.num_pending_write_io.load(Ordering::Relaxed) as u64,
-                            });
-                        }
->>>>>>> b37a19cc
 
                         if let Err(e) = request_sender.send(SubscribeCompactionEventRequest {
                             event: Some(RequestEvent::HeartBeat(
@@ -474,11 +456,6 @@
 
                         continue;
                     }
-
-<<<<<<< HEAD
-
-=======
->>>>>>> b37a19cc
                     event = response_event_stream.next() => {
                         event
                     }
@@ -820,7 +797,7 @@
     >,
 ) -> Vec<CompactTaskProgress> {
     let mut progress_list = Vec::new();
-    for (&task_id, progress) in task_progress.lock().iter() {
+    for (&task_id, progress) in &*task_progress.lock() {
         progress_list.push(CompactTaskProgress {
             task_id,
             num_ssts_sealed: progress.num_ssts_sealed.load(Ordering::Relaxed),
