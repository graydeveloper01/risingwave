// Copyright 2023 RisingWave Labs
//
// Licensed under the Apache License, Version 2.0 (the "License");
// you may not use this file except in compliance with the License.
// You may obtain a copy of the License at
//
//     http://www.apache.org/licenses/LICENSE-2.0
//
// Unless required by applicable law or agreed to in writing, software
// distributed under the License is distributed on an "AS IS" BASIS,
// WITHOUT WARRANTIES OR CONDITIONS OF ANY KIND, either express or implied.
// See the License for the specific language governing permissions and
// limitations under the License.

use std::cmp::Ordering::{Equal, Greater, Less};
use std::future::Future;
use std::sync::Arc;

use risingwave_hummock_sdk::key::FullKey;
use risingwave_pb::hummock::SstableInfo;

use crate::hummock::iterator::{
    DirectionEnum, HummockIterator, HummockIteratorDirection, HummockIteratorSeekable,
};
use crate::hummock::sstable::SstableIteratorReadOptions;
use crate::hummock::value::HummockValue;
use crate::hummock::{HummockResult, SstableIteratorType, SstableStoreRef};
use crate::monitor::StoreLocalStatistic;

fn smallest_key(sstable_info: &SstableInfo) -> &[u8] {
    &sstable_info.key_range.as_ref().unwrap().left
}

fn largest_key(sstable_info: &SstableInfo) -> &[u8] {
    &sstable_info.key_range.as_ref().unwrap().right
}

/// Served as the concrete implementation of `ConcatIterator` and `BackwardConcatIterator`.
pub struct ConcatIteratorInner<TI: SstableIteratorType> {
    /// The iterator of the current table.
    sstable_iter: Option<TI>,

    /// Current table index.
    cur_idx: usize,

    /// All non-overlapping tables.
    tables: Vec<SstableInfo>,

    sstable_store: SstableStoreRef,

    stats: StoreLocalStatistic,
    read_options: Arc<SstableIteratorReadOptions>,
}

impl<TI: SstableIteratorType> ConcatIteratorInner<TI> {
    /// Caller should make sure that `tables` are non-overlapping,
    /// arranged in ascending order when it serves as a forward iterator,
    /// and arranged in descending order when it serves as a backward iterator.
    pub fn new(
        tables: Vec<SstableInfo>,
        sstable_store: SstableStoreRef,
        read_options: Arc<SstableIteratorReadOptions>,
    ) -> Self {
        Self {
            sstable_iter: None,
            cur_idx: 0,
            tables,
            sstable_store,
            stats: StoreLocalStatistic::default(),
            read_options,
        }
    }

    /// Seeks to a table, and then seeks to the key if `seek_key` is given.
    async fn seek_idx(
        &mut self,
        idx: usize,
        seek_key: Option<FullKey<&[u8]>>,
    ) -> HummockResult<()> {
        if idx >= self.tables.len() {
            if let Some(old_iter) = self.sstable_iter.take() {
                old_iter.collect_local_statistic(&mut self.stats);
            }
        } else {
            let table = self
                .sstable_store
                .sstable(&self.tables[idx], &mut self.stats)
                .await?;
            let mut sstable_iter =
                TI::create(table, self.sstable_store.clone(), self.read_options.clone());

            if let Some(key) = seek_key {
                sstable_iter.seek(key).await?;
            } else {
                sstable_iter.rewind().await?;
            }

            if let Some(old_iter) = self.sstable_iter.take() {
                old_iter.collect_local_statistic(&mut self.stats);
            }

            self.sstable_iter = Some(sstable_iter);
            self.cur_idx = idx;
        }
        Ok(())
    }
}

impl<TI: SstableIteratorType> HummockIterator for ConcatIteratorInner<TI> {
    type Direction = TI::Direction;

    type NextFuture<'a> = impl Future<Output = HummockResult<()>> + 'a;

    fn next(&mut self) -> Self::NextFuture<'_> {
        async move {
            let sstable_iter = self.sstable_iter.as_mut().expect("no table iter");
            sstable_iter.next().await?;

            if sstable_iter.is_valid() {
                Ok(())
            } else {
                // seek to next table
                self.seek_idx(self.cur_idx + 1, None).await
            }
        }
    }

    fn key(&self) -> FullKey<&[u8]> {
        self.sstable_iter.as_ref().expect("no table iter").key()
    }

    fn value(&self) -> HummockValue<&[u8]> {
        self.sstable_iter.as_ref().expect("no table iter").value()
    }

    fn is_valid(&self) -> bool {
        self.sstable_iter.as_ref().map_or(false, |i| i.is_valid())
    }

    fn collect_local_statistic(&self, stats: &mut StoreLocalStatistic) {
        stats.add(&self.stats);
        if let Some(iter) = &self.sstable_iter {
            iter.collect_local_statistic(stats);
        }
    }
}

impl<TI: SstableIteratorType + HummockIteratorSeekable> HummockIteratorSeekable
    for ConcatIteratorInner<TI>
{
    type RewindFuture<'a> = impl Future<Output = HummockResult<()>> + 'a;
    type SeekFuture<'a> = impl Future<Output = HummockResult<()>> + 'a;

    fn rewind(&mut self) -> Self::RewindFuture<'_> {
        async move { self.seek_idx(0, None).await }
    }

    fn seek<'a>(&'a mut self, key: FullKey<&'a [u8]>) -> Self::SeekFuture<'a> {
        async move {
            let table_idx = self
                .tables
<<<<<<< HEAD
                .partition_point(
                    |table| match <Self as HummockIterator>::Direction::direction() {
                        DirectionEnum::Forward => {
                            let ord = KeyComparator::compare_encoded_full_key(
                                table.smallest_key(),
                                &encoded_key[..],
                            );
                            ord == Less || ord == Equal
                        }
                        DirectionEnum::Backward => {
                            let ord = KeyComparator::compare_encoded_full_key(
                                table.largest_key(),
                                &encoded_key[..],
                            );
                            ord == Greater || ord == Equal
                        }
                    },
                )
=======
                .partition_point(|table| match Self::Direction::direction() {
                    DirectionEnum::Forward => {
                        let ord = FullKey::decode(smallest_key(table)).cmp(&key);

                        ord == Less || ord == Equal
                    }
                    DirectionEnum::Backward => {
                        let ord = FullKey::decode(largest_key(table)).cmp(&key);
                        ord == Greater
                            || (ord == Equal && !table.key_range.as_ref().unwrap().right_exclusive)
                    }
                })
>>>>>>> f8b2849a
                .saturating_sub(1); // considering the boundary of 0

            self.seek_idx(table_idx, Some(key)).await?;
            if !self.is_valid() {
                // Seek to next table
                self.seek_idx(table_idx + 1, None).await?;
            }
            Ok(())
        }
    }
}<|MERGE_RESOLUTION|>--- conflicted
+++ resolved
@@ -159,39 +159,21 @@
         async move {
             let table_idx = self
                 .tables
-<<<<<<< HEAD
                 .partition_point(
                     |table| match <Self as HummockIterator>::Direction::direction() {
                         DirectionEnum::Forward => {
-                            let ord = KeyComparator::compare_encoded_full_key(
-                                table.smallest_key(),
-                                &encoded_key[..],
-                            );
+                            let ord = FullKey::decode(smallest_key(table)).cmp(&key);
+
                             ord == Less || ord == Equal
                         }
                         DirectionEnum::Backward => {
-                            let ord = KeyComparator::compare_encoded_full_key(
-                                table.largest_key(),
-                                &encoded_key[..],
-                            );
-                            ord == Greater || ord == Equal
+                            let ord = FullKey::decode(largest_key(table)).cmp(&key);
+                            ord == Greater
+                                || (ord == Equal
+                                    && !table.key_range.as_ref().unwrap().right_exclusive)
                         }
                     },
                 )
-=======
-                .partition_point(|table| match Self::Direction::direction() {
-                    DirectionEnum::Forward => {
-                        let ord = FullKey::decode(smallest_key(table)).cmp(&key);
-
-                        ord == Less || ord == Equal
-                    }
-                    DirectionEnum::Backward => {
-                        let ord = FullKey::decode(largest_key(table)).cmp(&key);
-                        ord == Greater
-                            || (ord == Equal && !table.key_range.as_ref().unwrap().right_exclusive)
-                    }
-                })
->>>>>>> f8b2849a
                 .saturating_sub(1); // considering the boundary of 0
 
             self.seek_idx(table_idx, Some(key)).await?;
