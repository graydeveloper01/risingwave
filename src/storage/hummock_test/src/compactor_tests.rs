--- conflicted
+++ resolved
@@ -1884,14 +1884,6 @@
         table_watermarks.insert(
             1,
             TableWatermarks {
-<<<<<<< HEAD
-                watermarks: vec![(
-                    500,
-                    vec![VnodeWatermark::new(bitmap.clone(), watermark_key.clone())],
-                )],
-
-                direction: WatermarkDirection::Ascending,
-=======
                 epoch_watermarks: vec![PbEpochNewWatermarks {
                     watermarks: vec![
                         VnodeWatermark::new(bitmap.clone(), watermark_key.clone()).to_protobuf()
@@ -1899,7 +1891,6 @@
                     epoch: test_epoch(500),
                 }],
                 is_ascending: true,
->>>>>>> f7d9ff7f
             },
         );
 
