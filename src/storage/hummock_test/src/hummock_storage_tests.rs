// Copyright 2022 Singularity Data
//
// Licensed under the Apache License, Version 2.0 (the "License");
// you may not use this file except in compliance with the License.
// You may obtain a copy of the License at
//
// http://www.apache.org/licenses/LICENSE-2.0
//
// Unless required by applicable law or agreed to in writing, software
// distributed under the License is distributed on an "AS IS" BASIS,
// WITHOUT WARRANTIES OR CONDITIONS OF ANY KIND, either express or implied.
// See the License for the specific language governing permissions and
// limitations under the License.

use std::ops::Bound::{Included, Unbounded};
use std::sync::atomic::AtomicU64;
use std::sync::Arc;
use std::time::Duration;

use bytes::Bytes;
use parking_lot::RwLock;
<<<<<<< HEAD
use risingwave_hummock_sdk::{HummockEpoch, HummockReadEpoch};
use risingwave_meta::hummock::test_utils::setup_compute_env;
use risingwave_meta::hummock::MockHummockMetaClient;
use risingwave_rpc_client::HummockMetaClient;
use risingwave_storage::hummock::event_handler::{HummockEvent, HummockEventHandler};
=======
use risingwave_hummock_sdk::HummockEpoch;
use risingwave_meta::hummock::test_utils::setup_compute_env;
use risingwave_meta::hummock::MockHummockMetaClient;
use risingwave_rpc_client::HummockMetaClient;
use risingwave_storage::hummock::conflict_detector::ConflictDetector;
use risingwave_storage::hummock::event_handler::HummockEventHandler;
>>>>>>> bb653e2e
use risingwave_storage::hummock::iterator::test_utils::mock_sstable_store;
use risingwave_storage::hummock::store::state_store::HummockStorage;
use risingwave_storage::hummock::store::version::HummockReadVersion;
use risingwave_storage::hummock::store::{ReadOptions, StateStore};
use risingwave_storage::hummock::test_utils::default_config_for_test;
use risingwave_storage::storage_value::StorageValue;
use risingwave_storage::store::{SyncResult, WriteOptions};
use risingwave_storage::StateStoreIter;
use tokio::sync::mpsc::UnboundedSender;
use tokio::sync::oneshot;

use crate::test_utils::{prefixed_key, prepare_local_version_manager_new};

async fn try_wait_epoch_for_test(
    wait_epoch: u64,
    version_update_notifier_tx: Arc<tokio::sync::watch::Sender<HummockEpoch>>,
) {
    let mut receiver = version_update_notifier_tx.subscribe();
    let max_committed_epoch = *receiver.borrow();
    if max_committed_epoch >= wait_epoch {
        return;
    }

    match tokio::time::timeout(Duration::from_secs(1), receiver.changed()).await {
        Err(elapsed) => {
            panic!(
                "wait_epoch {:?} timeout when waiting for version update elapsed {:?}s",
                wait_epoch, elapsed
            );
        }
        Ok(Err(_)) => {
            panic!("tx dropped");
        }
        Ok(Ok(_)) => {
            let max_committed_epoch = *receiver.borrow();
            if max_committed_epoch < wait_epoch {
                panic!("max_committed_epoch {:?} update fail", max_committed_epoch);
            }
        }
    }
}

async fn sync_epoch(event_tx: &UnboundedSender<HummockEvent>, epoch: HummockEpoch) -> SyncResult {
    event_tx
        .send(HummockEvent::SealEpoch {
            epoch,
            is_checkpoint: true,
        })
        .unwrap();
    let (tx, rx) = oneshot::channel();
    event_tx
        .send(HummockEvent::SyncEpoch {
            new_sync_epoch: epoch,
            sync_result_sender: tx,
        })
        .unwrap();
    rx.await.unwrap().unwrap()
}

#[tokio::test]
async fn test_storage_basic() {
    let sstable_store = mock_sstable_store();
    let hummock_options = Arc::new(default_config_for_test());
    let (env, hummock_manager_ref, _cluster_manager_ref, worker_node) =
        setup_compute_env(8080).await;
    let hummock_meta_client = Arc::new(MockHummockMetaClient::new(
        hummock_manager_ref.clone(),
        worker_node.id,
    ));

    let (uploader, event_tx, event_rx) = prepare_local_version_manager_new(
        hummock_options.clone(),
        env,
        hummock_manager_ref,
        worker_node,
        sstable_store.clone(),
    )
    .await;

    let read_version = Arc::new(RwLock::new(HummockReadVersion::new(
        uploader.get_pinned_version(),
    )));

    let (version_update_notifier_tx, seal_epoch) = {
        let basic_max_committed_epoch = uploader.get_pinned_version().max_committed_epoch();
        let (version_update_notifier_tx, _rx) =
            tokio::sync::watch::channel(basic_max_committed_epoch);

        (
            Arc::new(version_update_notifier_tx),
            Arc::new(AtomicU64::new(0)),
        )
    };

    tokio::spawn(
        HummockEventHandler::new(
            uploader.clone(),
            event_rx,
            read_version.clone(),
            version_update_notifier_tx,
            seal_epoch,
            ConflictDetector::new_from_config(hummock_options.clone()),
        )
        .start_hummock_event_handler_worker(),
    );

    let hummock_storage = HummockStorage::for_test(
        hummock_options,
        sstable_store,
        hummock_meta_client.clone(),
        read_version,
        event_tx,
    )
    .unwrap();

    // First batch inserts the anchor and others.
    let mut batch1 = vec![
        (Bytes::from("aa"), StorageValue::new_put("111")),
        (Bytes::from("bb"), StorageValue::new_put("222")),
    ];

    // Make sure the batch is sorted.
    batch1.sort_by(|(k1, _), (k2, _)| k1.cmp(k2));

    // Second batch modifies the anchor.
    let mut batch2 = vec![
        (Bytes::from("cc"), StorageValue::new_put("333")),
        (Bytes::from("aa"), StorageValue::new_put("111111")),
    ];

    // Make sure the batch is sorted.
    batch2.sort_by(|(k1, _), (k2, _)| k1.cmp(k2));

    // Third batch deletes the anchor
    let mut batch3 = vec![
        (Bytes::from("dd"), StorageValue::new_put("444")),
        (Bytes::from("ee"), StorageValue::new_put("555")),
        (Bytes::from("aa"), StorageValue::new_delete()),
    ];

    // Make sure the batch is sorted.
    batch3.sort_by(|(k1, _), (k2, _)| k1.cmp(k2));

    // epoch 0 is reserved by storage service
    let epoch1: u64 = 1;

    // Write the first batch.
    hummock_storage
        .ingest_batch(
            batch1,
            WriteOptions {
                epoch: epoch1,
                table_id: Default::default(),
            },
        )
        .await
        .unwrap();

    // Get the value after flushing to remote.
    let value = hummock_storage
        .get(
            &Bytes::from("aa"),
            epoch1,
            ReadOptions {
                table_id: Default::default(),
                retention_seconds: None,
                check_bloom_filter: true,
                prefix_hint: None,
            },
        )
        .await
        .unwrap()
        .unwrap();
    assert_eq!(value, Bytes::from("111"));
    let value = hummock_storage
        .get(
            &Bytes::from("bb"),
            epoch1,
            ReadOptions {
                table_id: Default::default(),
                retention_seconds: None,
                check_bloom_filter: true,
                prefix_hint: None,
            },
        )
        .await
        .unwrap()
        .unwrap();
    assert_eq!(value, Bytes::from("222"));

    // Test looking for a nonexistent key. `next()` would return the next key.
    let value = hummock_storage
        .get(
            &Bytes::from("ab"),
            epoch1,
            ReadOptions {
                table_id: Default::default(),
                retention_seconds: None,
                check_bloom_filter: true,
                prefix_hint: None,
            },
        )
        .await
        .unwrap();
    assert_eq!(value, None);

    let epoch2 = epoch1 + 1;
    hummock_storage
        .ingest_batch(
            batch2,
            WriteOptions {
                epoch: epoch2,
                table_id: Default::default(),
            },
        )
        .await
        .unwrap();

    // Get the value after flushing to remote.
    let value = hummock_storage
        .get(
            &Bytes::from("aa"),
            epoch2,
            ReadOptions {
                table_id: Default::default(),
                retention_seconds: None,
                check_bloom_filter: true,
                prefix_hint: None,
            },
        )
        .await
        .unwrap()
        .unwrap();
    assert_eq!(value, Bytes::from("111111"));

    // Write the third batch.
    let epoch3 = epoch2 + 1;
    hummock_storage
        .ingest_batch(
            batch3,
            WriteOptions {
                epoch: epoch3,
                table_id: Default::default(),
            },
        )
        .await
        .unwrap();

    // Get the value after flushing to remote.
    let value = hummock_storage
        .get(
            &Bytes::from("aa"),
            epoch3,
            ReadOptions {
                table_id: Default::default(),
                retention_seconds: None,
                check_bloom_filter: true,
                prefix_hint: None,
            },
        )
        .await
        .unwrap();
    assert_eq!(value, None);

    // Get non-existent maximum key.
    let value = hummock_storage
        .get(
            &Bytes::from("ff"),
            epoch3,
            ReadOptions {
                table_id: Default::default(),
                retention_seconds: None,
                check_bloom_filter: true,
                prefix_hint: None,
            },
        )
        .await
        .unwrap();
    assert_eq!(value, None);

    // Write aa bb
    let mut iter = hummock_storage
        .iter(
            (Unbounded, Included(b"ee".to_vec())),
            epoch1,
            ReadOptions {
                table_id: Default::default(),
                retention_seconds: None,
                check_bloom_filter: true,
                prefix_hint: None,
            },
        )
        .await
        .unwrap();
    assert_eq!(
        Some((
            Bytes::copy_from_slice(&b"aa"[..]),
            Bytes::copy_from_slice(&b"111"[..])
        )),
        iter.next().await.unwrap()
    );
    assert_eq!(
        Some((
            Bytes::copy_from_slice(&b"bb"[..]),
            Bytes::copy_from_slice(&b"222"[..])
        )),
        iter.next().await.unwrap()
    );
    assert_eq!(None, iter.next().await.unwrap());

    // Get the anchor value at the first snapshot
    let value = hummock_storage
        .get(
            &Bytes::from("aa"),
            epoch1,
            ReadOptions {
                table_id: Default::default(),
                retention_seconds: None,
                check_bloom_filter: true,
                prefix_hint: None,
            },
        )
        .await
        .unwrap()
        .unwrap();
    assert_eq!(value, Bytes::from("111"));

    // Get the anchor value at the second snapshot
    let value = hummock_storage
        .get(
            &Bytes::from("aa"),
            epoch2,
            ReadOptions {
                table_id: Default::default(),
                retention_seconds: None,
                check_bloom_filter: true,
                prefix_hint: None,
            },
        )
        .await
        .unwrap()
        .unwrap();
    assert_eq!(value, Bytes::from("111111"));
    // Update aa, write cc
    let mut iter = hummock_storage
        .iter(
            (Unbounded, Included(b"ee".to_vec())),
            epoch2,
            ReadOptions {
                table_id: Default::default(),
                retention_seconds: None,
                check_bloom_filter: true,
                prefix_hint: None,
            },
        )
        .await
        .unwrap();
    assert_eq!(
        Some((
            Bytes::copy_from_slice(&b"aa"[..]),
            Bytes::copy_from_slice(&b"111111"[..])
        )),
        iter.next().await.unwrap()
    );
    assert_eq!(
        Some((
            Bytes::copy_from_slice(&b"bb"[..]),
            Bytes::copy_from_slice(&b"222"[..])
        )),
        iter.next().await.unwrap()
    );
    assert_eq!(
        Some((
            Bytes::copy_from_slice(&b"cc"[..]),
            Bytes::copy_from_slice(&b"333"[..])
        )),
        iter.next().await.unwrap()
    );
    assert_eq!(None, iter.next().await.unwrap());

    // Delete aa, write dd,ee
    let mut iter = hummock_storage
        .iter(
            (Unbounded, Included(b"ee".to_vec())),
            epoch3,
            ReadOptions {
                table_id: Default::default(),
                retention_seconds: None,
                check_bloom_filter: true,
                prefix_hint: None,
            },
        )
        .await
        .unwrap();
    assert_eq!(
        Some((
            Bytes::copy_from_slice(&b"bb"[..]),
            Bytes::copy_from_slice(&b"222"[..])
        )),
        iter.next().await.unwrap()
    );
    assert_eq!(
        Some((
            Bytes::copy_from_slice(&b"cc"[..]),
            Bytes::copy_from_slice(&b"333"[..])
        )),
        iter.next().await.unwrap()
    );
    assert_eq!(
        Some((
            Bytes::copy_from_slice(&b"dd"[..]),
            Bytes::copy_from_slice(&b"444"[..])
        )),
        iter.next().await.unwrap()
    );
    assert_eq!(
        Some((
            Bytes::copy_from_slice(&b"ee"[..]),
            Bytes::copy_from_slice(&b"555"[..])
        )),
        iter.next().await.unwrap()
    );
    assert_eq!(None, iter.next().await.unwrap());

    // TODO: add more test cases after sync is supported
}

#[tokio::test]
async fn test_state_store_sync() {
    let sstable_store = mock_sstable_store();
    let hummock_options = Arc::new(default_config_for_test());
    let (env, hummock_manager_ref, _cluster_manager_ref, worker_node) =
        setup_compute_env(8080).await;
    let hummock_meta_client = Arc::new(MockHummockMetaClient::new(
        hummock_manager_ref.clone(),
        worker_node.id,
    ));

    let (uploader, event_tx, event_rx) = prepare_local_version_manager_new(
        hummock_options.clone(),
        env,
        hummock_manager_ref,
        worker_node,
        sstable_store.clone(),
    )
    .await;

    let read_version = Arc::new(RwLock::new(HummockReadVersion::new(
        uploader.get_pinned_version(),
    )));

    let (version_update_notifier_tx, seal_epoch) = {
        let basic_max_committed_epoch = uploader.get_pinned_version().max_committed_epoch();
        let (version_update_notifier_tx, _rx) =
            tokio::sync::watch::channel(basic_max_committed_epoch);

        (
            Arc::new(version_update_notifier_tx),
            Arc::new(AtomicU64::new(0)),
        )
    };

    tokio::spawn(
        HummockEventHandler::new(
            uploader.clone(),
            event_rx,
            read_version.clone(),
            version_update_notifier_tx.clone(),
            seal_epoch,
            ConflictDetector::new_from_config(hummock_options.clone()),
        )
        .start_hummock_event_handler_worker(),
    );

    let hummock_storage = HummockStorage::for_test(
        hummock_options,
        sstable_store,
        hummock_meta_client.clone(),
        read_version,
        event_tx.clone(),
    )
    .unwrap();

    let epoch1: _ = uploader.get_pinned_version().max_committed_epoch() + 1;

    // ingest 26B batch
    let mut batch1 = vec![
        (
            prefixed_key(Bytes::from("aaaa")),
            StorageValue::new_put("1111"),
        ),
        (
            prefixed_key(Bytes::from("bbbb")),
            StorageValue::new_put("2222"),
        ),
    ];

    // Make sure the batch is sorted.
    batch1.sort_by(|(k1, _), (k2, _)| k1.cmp(k2));
    hummock_storage
        .ingest_batch(
            batch1,
            WriteOptions {
                epoch: epoch1,
                table_id: Default::default(),
            },
        )
        .await
        .unwrap();

    // ingest 39B batch
    let mut batch2 = vec![
        (
            prefixed_key(Bytes::from("cccc")),
            StorageValue::new_put("3333"),
        ),
        (
            prefixed_key(Bytes::from("dddd")),
            StorageValue::new_put("4444"),
        ),
        (
            prefixed_key(Bytes::from("eeee")),
            StorageValue::new_put("5555"),
        ),
    ];
    batch2.sort_by(|(k1, _), (k2, _)| k1.cmp(k2));
    hummock_storage
        .ingest_batch(
            batch2,
            WriteOptions {
                epoch: epoch1,
                table_id: Default::default(),
            },
        )
        .await
        .unwrap();

    let epoch2 = epoch1 + 1;

    // ingest more 13B then will trigger a sync behind the scene
    let mut batch3 = vec![(
        prefixed_key(Bytes::from("eeee")),
        StorageValue::new_put("6666"),
    )];
    batch3.sort_by(|(k1, _), (k2, _)| k1.cmp(k2));
    hummock_storage
        .ingest_batch(
            batch3,
            WriteOptions {
                epoch: epoch2,
                table_id: Default::default(),
            },
        )
        .await
        .unwrap();

    let ssts = sync_epoch(&event_tx, epoch1).await.uncommitted_ssts;
    hummock_meta_client
        .commit_epoch(epoch1, ssts)
        .await
        .unwrap();
    try_wait_epoch_for_test(epoch1, version_update_notifier_tx.clone()).await;
    {
        // after sync 1 epoch
        let read_version = hummock_storage.read_version();
        assert_eq!(1, read_version.read().staging().imm.len());
        assert!(read_version.read().staging().sst.is_empty());
    }

    {
        let kv_map = [
            ("aaaa", "1111"),
            ("bbbb", "2222"),
            ("cccc", "3333"),
            ("dddd", "4444"),
            ("eeee", "5555"),
        ];

        for (k, v) in kv_map {
            let value = hummock_storage
                .get(
                    &prefixed_key(k.as_bytes()),
                    epoch1,
                    ReadOptions {
                        table_id: Default::default(),
                        retention_seconds: None,
                        check_bloom_filter: true,
                        prefix_hint: None,
                    },
                )
                .await
                .unwrap()
                .unwrap();
            assert_eq!(value, Bytes::from(v));
        }
    }

    let ssts = sync_epoch(&event_tx, epoch2).await.uncommitted_ssts;

    hummock_meta_client
        .commit_epoch(epoch2, ssts)
        .await
        .unwrap();
    try_wait_epoch_for_test(epoch2, version_update_notifier_tx.clone()).await;
    {
        // after sync all epoch
        let read_version = hummock_storage.read_version();
        assert!(read_version.read().staging().imm.is_empty());
        assert!(read_version.read().staging().sst.is_empty());
    }

    {
        let kv_map = [
            ("aaaa", "1111"),
            ("bbbb", "2222"),
            ("cccc", "3333"),
            ("dddd", "4444"),
            ("eeee", "6666"),
        ];

        for (k, v) in kv_map {
            let value = hummock_storage
                .get(
                    &prefixed_key(k.as_bytes()),
                    epoch2,
                    ReadOptions {
                        table_id: Default::default(),
                        retention_seconds: None,
                        check_bloom_filter: true,
                        prefix_hint: None,
                    },
                )
                .await
                .unwrap()
                .unwrap();
            assert_eq!(value, Bytes::from(v));
        }
    }

    // test iter
    {
        let mut iter = hummock_storage
            .iter(
                (Unbounded, Included(prefixed_key(b"eeee").to_vec())),
                epoch1,
                ReadOptions {
                    table_id: Default::default(),
                    retention_seconds: None,
                    check_bloom_filter: true,
                    prefix_hint: None,
                },
            )
            .await
            .unwrap();

        let kv_map = [
            ("aaaa", "1111"),
            ("bbbb", "2222"),
            ("cccc", "3333"),
            ("dddd", "4444"),
            ("eeee", "5555"),
        ];

        for (k, v) in kv_map {
            let result = iter.next().await.unwrap();
            assert_eq!(result, Some((prefixed_key(Bytes::from(k)), Bytes::from(v))));
        }

        assert!(iter.next().await.unwrap().is_none());
    }

    {
        let mut iter = hummock_storage
            .iter(
                (Unbounded, Included(prefixed_key(b"eeee").to_vec())),
                epoch2,
                ReadOptions {
                    table_id: Default::default(),
                    retention_seconds: None,
                    check_bloom_filter: true,
                    prefix_hint: None,
                },
            )
            .await
            .unwrap();

        let kv_map = [
            ("aaaa", "1111"),
            ("bbbb", "2222"),
            ("cccc", "3333"),
            ("dddd", "4444"),
            ("eeee", "6666"),
        ];

        for (k, v) in kv_map {
            let result = iter.next().await.unwrap();
            assert_eq!(result, Some((prefixed_key(Bytes::from(k)), Bytes::from(v))));
        }
    }
}

#[tokio::test]
async fn test_delete_get() {
    let sstable_store = mock_sstable_store();
    let hummock_options = Arc::new(default_config_for_test());
    let (env, hummock_manager_ref, _cluster_manager_ref, worker_node) =
        setup_compute_env(8080).await;
    let hummock_meta_client = Arc::new(MockHummockMetaClient::new(
        hummock_manager_ref.clone(),
        worker_node.id,
    ));

    let (uploader, event_tx, event_rx) = prepare_local_version_manager_new(
        hummock_options.clone(),
        env,
        hummock_manager_ref,
        worker_node,
        sstable_store.clone(),
    )
    .await;

    let read_version = Arc::new(RwLock::new(HummockReadVersion::new(
        uploader.get_pinned_version(),
    )));

    let (version_update_notifier_tx, seal_epoch) = {
        let basic_max_committed_epoch = uploader.get_pinned_version().max_committed_epoch();
        let (version_update_notifier_tx, _rx) =
            tokio::sync::watch::channel(basic_max_committed_epoch);

        (
            Arc::new(version_update_notifier_tx),
            Arc::new(AtomicU64::new(0)),
        )
    };

    tokio::spawn(
        HummockEventHandler::new(
            uploader.clone(),
            event_rx,
            read_version.clone(),
            version_update_notifier_tx.clone(),
            seal_epoch,
            ConflictDetector::new_from_config(hummock_options.clone()),
        )
        .start_hummock_event_handler_worker(),
    );

    let hummock_storage = HummockStorage::for_test(
        hummock_options,
        sstable_store,
        hummock_meta_client.clone(),
        read_version,
        event_tx.clone(),
    )
    .unwrap();

    let initial_epoch = uploader.get_pinned_version().max_committed_epoch();
    let epoch1 = initial_epoch + 1;
    let batch1 = vec![
        (
            prefixed_key(Bytes::from("aa")),
            StorageValue::new_put("111"),
        ),
        (
            prefixed_key(Bytes::from("bb")),
            StorageValue::new_put("222"),
        ),
    ];
    hummock_storage
        .ingest_batch(
            batch1,
            WriteOptions {
                epoch: epoch1,
                table_id: Default::default(),
            },
        )
        .await
        .unwrap();

    let ssts = sync_epoch(&event_tx, epoch1).await.uncommitted_ssts;
    hummock_meta_client
        .commit_epoch(epoch1, ssts)
        .await
        .unwrap();
    let epoch2 = initial_epoch + 2;
    let batch2 = vec![(prefixed_key(Bytes::from("bb")), StorageValue::new_delete())];
    hummock_storage
        .ingest_batch(
            batch2,
            WriteOptions {
                epoch: epoch2,
                table_id: Default::default(),
            },
        )
        .await
        .unwrap();
    let ssts = sync_epoch(&event_tx, epoch2).await.uncommitted_ssts;
    hummock_meta_client
        .commit_epoch(epoch2, ssts)
        .await
        .unwrap();

    try_wait_epoch_for_test(epoch2, version_update_notifier_tx).await;
    assert!(hummock_storage
        .get(
            &prefixed_key("bb".as_bytes()),
            epoch2,
            ReadOptions {
                prefix_hint: None,
                check_bloom_filter: true,
                table_id: Default::default(),
                retention_seconds: None,
            }
        )
        .await
        .unwrap()
        .is_none());
}

#[tokio::test]
async fn test_multiple_epoch_sync() {
    let sstable_store = mock_sstable_store();
    let hummock_options = Arc::new(default_config_for_test());
    let (env, hummock_manager_ref, _cluster_manager_ref, worker_node) =
        setup_compute_env(8080).await;
    let hummock_meta_client = Arc::new(MockHummockMetaClient::new(
        hummock_manager_ref.clone(),
        worker_node.id,
    ));

    let (uploader, event_tx, event_rx) = prepare_local_version_manager_new(
        hummock_options.clone(),
        env,
        hummock_manager_ref,
        worker_node,
        sstable_store.clone(),
    )
    .await;

    let read_version = Arc::new(RwLock::new(HummockReadVersion::new(
        uploader.get_pinned_version(),
    )));

    let (version_update_notifier_tx, seal_epoch) = {
        let basic_max_committed_epoch = uploader.get_pinned_version().max_committed_epoch();
        let (version_update_notifier_tx, _rx) =
            tokio::sync::watch::channel(basic_max_committed_epoch);

        (
            Arc::new(version_update_notifier_tx),
            Arc::new(AtomicU64::new(0)),
        )
    };

    tokio::spawn(
        HummockEventHandler::new(
            uploader.clone(),
            event_rx,
            read_version.clone(),
            version_update_notifier_tx.clone(),
            seal_epoch,
            ConflictDetector::new_from_config(hummock_options.clone()),
        )
        .start_hummock_event_handler_worker(),
    );

    let hummock_storage = HummockStorage::for_test(
        hummock_options,
        sstable_store,
        hummock_meta_client.clone(),
        read_version,
        event_tx.clone(),
    )
    .unwrap();

    let initial_epoch = uploader.get_pinned_version().max_committed_epoch();
    let epoch1 = initial_epoch + 1;
    let batch1 = vec![
        (
            prefixed_key(Bytes::from("aa")),
            StorageValue::new_put("111"),
        ),
        (
            prefixed_key(Bytes::from("bb")),
            StorageValue::new_put("222"),
        ),
    ];
    hummock_storage
        .ingest_batch(
            batch1,
            WriteOptions {
                epoch: epoch1,
                table_id: Default::default(),
            },
        )
        .await
        .unwrap();

    let epoch2 = initial_epoch + 2;
    let batch2 = vec![(prefixed_key(Bytes::from("bb")), StorageValue::new_delete())];
    hummock_storage
        .ingest_batch(
            batch2,
            WriteOptions {
                epoch: epoch2,
                table_id: Default::default(),
            },
        )
        .await
        .unwrap();

    let epoch3 = initial_epoch + 3;
    let batch3 = vec![
        (
            prefixed_key(Bytes::from("aa")),
            StorageValue::new_put("444"),
        ),
        (
            prefixed_key(Bytes::from("bb")),
            StorageValue::new_put("555"),
        ),
    ];
    hummock_storage
        .ingest_batch(
            batch3,
            WriteOptions {
                epoch: epoch3,
                table_id: Default::default(),
            },
        )
        .await
        .unwrap();
    let test_get = || {
        let hummock_storage_clone = hummock_storage.clone();
        async move {
            assert_eq!(
                hummock_storage_clone
                    .get(
                        &prefixed_key("bb".as_bytes()),
                        epoch1,
                        ReadOptions {
                            table_id: Default::default(),
                            retention_seconds: None,
                            check_bloom_filter: true,
                            prefix_hint: None,
                        },
                    )
                    .await
                    .unwrap()
                    .unwrap(),
                "222".as_bytes()
            );
            assert!(hummock_storage_clone
                .get(
                    &prefixed_key("bb".as_bytes()),
                    epoch2,
                    ReadOptions {
                        table_id: Default::default(),
                        retention_seconds: None,
                        check_bloom_filter: true,
                        prefix_hint: None,
                    },
                )
                .await
                .unwrap()
                .is_none());
            assert_eq!(
                hummock_storage_clone
                    .get(
                        &prefixed_key("bb".as_bytes()),
                        epoch3,
                        ReadOptions {
                            table_id: Default::default(),
                            retention_seconds: None,
                            check_bloom_filter: true,
                            prefix_hint: None,
                        },
                    )
                    .await
                    .unwrap()
                    .unwrap(),
                "555".as_bytes()
            );
        }
    };
    test_get().await;
    event_tx
        .send(HummockEvent::SealEpoch {
            epoch: epoch1,
            is_checkpoint: false,
        })
        .unwrap();
    let sync_result2 = sync_epoch(&event_tx, epoch2).await;
    let sync_result3 = sync_epoch(&event_tx, epoch3).await;
    test_get().await;
    hummock_meta_client
        .commit_epoch(epoch2, sync_result2.uncommitted_ssts)
        .await
        .unwrap();
    hummock_meta_client
        .commit_epoch(epoch3, sync_result3.uncommitted_ssts)
        .await
        .unwrap();

    try_wait_epoch_for_test(epoch3, version_update_notifier_tx).await;
    test_get().await;
}

#[tokio::test]
async fn test_iter_with_min_epoch() {
    let sstable_store = mock_sstable_store();
    let hummock_options = Arc::new(default_config_for_test());
    let (env, hummock_manager_ref, _cluster_manager_ref, worker_node) =
        setup_compute_env(8080).await;
    let hummock_meta_client = Arc::new(MockHummockMetaClient::new(
        hummock_manager_ref.clone(),
        worker_node.id,
    ));

    let (uploader, event_tx, event_rx) = prepare_local_version_manager_new(
        hummock_options.clone(),
        env,
        hummock_manager_ref,
        worker_node,
        sstable_store.clone(),
    )
    .await;

    let read_version = Arc::new(RwLock::new(HummockReadVersion::new(
        uploader.get_pinned_version(),
    )));

    let (version_update_notifier_tx, seal_epoch) = {
        let basic_max_committed_epoch = uploader.get_pinned_version().max_committed_epoch();
        let (version_update_notifier_tx, _rx) =
            tokio::sync::watch::channel(basic_max_committed_epoch);

        (
            Arc::new(version_update_notifier_tx),
            Arc::new(AtomicU64::new(0)),
        )
    };

    tokio::spawn(
        HummockEventHandler::new(
            uploader.clone(),
            event_rx,
            read_version.clone(),
            version_update_notifier_tx.clone(),
            seal_epoch,
            ConflictDetector::new_from_config(hummock_options.clone()),
        )
        .start_hummock_event_handler_worker(),
    );

    let hummock_storage = HummockStorage::for_test(
        hummock_options,
        sstable_store,
        hummock_meta_client.clone(),
        read_version,
        event_tx.clone(),
    )
    .unwrap();

    let epoch1 = (31 * 1000) << 16;

    let gen_key = |index: usize| -> String { format!("key_{}", index) };

    let gen_val = |index: usize| -> String { format!("val_{}", index) };

    // epoch 1 write
    let batch_epoch1: Vec<(Bytes, StorageValue)> = (0..10)
        .into_iter()
        .map(|index| {
            (
                prefixed_key(Bytes::from(gen_key(index))),
                StorageValue::new_put(gen_val(index)),
            )
        })
        .collect();

    hummock_storage
        .ingest_batch(
            batch_epoch1,
            WriteOptions {
                epoch: epoch1,
                table_id: Default::default(),
            },
        )
        .await
        .unwrap();

    let epoch2 = (32 * 1000) << 16;
    // epoch 2 write
    let batch_epoch2: Vec<(Bytes, StorageValue)> = (20..30)
        .into_iter()
        .map(|index| {
            (
                prefixed_key(Bytes::from(gen_key(index))),
                StorageValue::new_put(gen_val(index)),
            )
        })
        .collect();

    hummock_storage
        .ingest_batch(
            batch_epoch2,
            WriteOptions {
                epoch: epoch2,
                table_id: Default::default(),
            },
        )
        .await
        .unwrap();

    {
        // test before sync
        {
            let iter = hummock_storage
                .iter(
                    (Unbounded, Unbounded),
                    epoch1,
                    ReadOptions {
                        table_id: Default::default(),
                        retention_seconds: None,
                        check_bloom_filter: true,
                        prefix_hint: None,
                    },
                )
                .await
                .unwrap();

            let result = iter.collect(None).await.unwrap();
            assert_eq!(10, result.len());
        }

        {
            let iter = hummock_storage
                .iter(
                    (Unbounded, Unbounded),
                    epoch2,
                    ReadOptions {
                        table_id: Default::default(),
                        retention_seconds: None,
                        check_bloom_filter: true,
                        prefix_hint: None,
                    },
                )
                .await
                .unwrap();

            let result = iter.collect(None).await.unwrap();
            assert_eq!(20, result.len());
        }

        {
            let iter = hummock_storage
                .iter(
                    (Unbounded, Unbounded),
                    epoch2,
                    ReadOptions {
                        table_id: Default::default(),
                        retention_seconds: Some(1),
                        check_bloom_filter: true,
                        prefix_hint: None,
                    },
                )
                .await
                .unwrap();

            let result = iter.collect(None).await.unwrap();
            assert_eq!(10, result.len());
        }
    }

    {
        // test after sync

        let sync_result1 = sync_epoch(&event_tx, epoch1).await;
        let sync_result2 = sync_epoch(&event_tx, epoch2).await;
        hummock_meta_client
            .commit_epoch(epoch1, sync_result1.uncommitted_ssts)
            .await
            .unwrap();
        hummock_meta_client
            .commit_epoch(epoch2, sync_result2.uncommitted_ssts)
            .await
            .unwrap();

        try_wait_epoch_for_test(epoch2, version_update_notifier_tx).await;

        {
            let iter = hummock_storage
                .iter(
                    (Unbounded, Unbounded),
                    epoch1,
                    ReadOptions {
                        table_id: Default::default(),
                        retention_seconds: None,
                        check_bloom_filter: true,
                        prefix_hint: None,
                    },
                )
                .await
                .unwrap();

            let result = iter.collect(None).await.unwrap();
            assert_eq!(10, result.len());
        }

        {
            let iter = hummock_storage
                .iter(
                    (Unbounded, Unbounded),
                    epoch2,
                    ReadOptions {
                        table_id: Default::default(),
                        retention_seconds: None,
                        check_bloom_filter: true,
                        prefix_hint: None,
                    },
                )
                .await
                .unwrap();

            let result = iter.collect(None).await.unwrap();
            assert_eq!(20, result.len());
        }

        {
            let iter = hummock_storage
                .iter(
                    (Unbounded, Unbounded),
                    epoch2,
                    ReadOptions {
                        table_id: Default::default(),
                        retention_seconds: Some(1),
                        check_bloom_filter: true,
                        prefix_hint: None,
                    },
                )
                .await
                .unwrap();

            let result = iter.collect(None).await.unwrap();
            assert_eq!(10, result.len());
        }
    }
}<|MERGE_RESOLUTION|>--- conflicted
+++ resolved
@@ -13,29 +13,17 @@
 // limitations under the License.
 
 use std::ops::Bound::{Included, Unbounded};
-use std::sync::atomic::AtomicU64;
 use std::sync::Arc;
 use std::time::Duration;
 
 use bytes::Bytes;
-use parking_lot::RwLock;
-<<<<<<< HEAD
-use risingwave_hummock_sdk::{HummockEpoch, HummockReadEpoch};
-use risingwave_meta::hummock::test_utils::setup_compute_env;
-use risingwave_meta::hummock::MockHummockMetaClient;
-use risingwave_rpc_client::HummockMetaClient;
-use risingwave_storage::hummock::event_handler::{HummockEvent, HummockEventHandler};
-=======
 use risingwave_hummock_sdk::HummockEpoch;
 use risingwave_meta::hummock::test_utils::setup_compute_env;
 use risingwave_meta::hummock::MockHummockMetaClient;
 use risingwave_rpc_client::HummockMetaClient;
-use risingwave_storage::hummock::conflict_detector::ConflictDetector;
-use risingwave_storage::hummock::event_handler::HummockEventHandler;
->>>>>>> bb653e2e
+use risingwave_storage::hummock::event_handler::HummockEvent;
 use risingwave_storage::hummock::iterator::test_utils::mock_sstable_store;
 use risingwave_storage::hummock::store::state_store::HummockStorage;
-use risingwave_storage::hummock::store::version::HummockReadVersion;
 use risingwave_storage::hummock::store::{ReadOptions, StateStore};
 use risingwave_storage::hummock::test_utils::default_config_for_test;
 use risingwave_storage::storage_value::StorageValue;
@@ -44,7 +32,7 @@
 use tokio::sync::mpsc::UnboundedSender;
 use tokio::sync::oneshot;
 
-use crate::test_utils::{prefixed_key, prepare_local_version_manager_new};
+use crate::test_utils::{prefixed_key, prepare_hummock_event_handler};
 
 async fn try_wait_epoch_for_test(
     wait_epoch: u64,
@@ -103,7 +91,7 @@
         worker_node.id,
     ));
 
-    let (uploader, event_tx, event_rx) = prepare_local_version_manager_new(
+    let (hummock_event_handler, read_version, event_tx) = prepare_hummock_event_handler(
         hummock_options.clone(),
         env,
         hummock_manager_ref,
@@ -112,32 +100,7 @@
     )
     .await;
 
-    let read_version = Arc::new(RwLock::new(HummockReadVersion::new(
-        uploader.get_pinned_version(),
-    )));
-
-    let (version_update_notifier_tx, seal_epoch) = {
-        let basic_max_committed_epoch = uploader.get_pinned_version().max_committed_epoch();
-        let (version_update_notifier_tx, _rx) =
-            tokio::sync::watch::channel(basic_max_committed_epoch);
-
-        (
-            Arc::new(version_update_notifier_tx),
-            Arc::new(AtomicU64::new(0)),
-        )
-    };
-
-    tokio::spawn(
-        HummockEventHandler::new(
-            uploader.clone(),
-            event_rx,
-            read_version.clone(),
-            version_update_notifier_tx,
-            seal_epoch,
-            ConflictDetector::new_from_config(hummock_options.clone()),
-        )
-        .start_hummock_event_handler_worker(),
-    );
+    tokio::spawn(hummock_event_handler.start_hummock_event_handler_worker());
 
     let hummock_storage = HummockStorage::for_test(
         hummock_options,
@@ -471,7 +434,7 @@
         worker_node.id,
     ));
 
-    let (uploader, event_tx, event_rx) = prepare_local_version_manager_new(
+    let (hummock_event_handler, read_version, event_tx) = prepare_hummock_event_handler(
         hummock_options.clone(),
         env,
         hummock_manager_ref,
@@ -480,32 +443,10 @@
     )
     .await;
 
-    let read_version = Arc::new(RwLock::new(HummockReadVersion::new(
-        uploader.get_pinned_version(),
-    )));
-
-    let (version_update_notifier_tx, seal_epoch) = {
-        let basic_max_committed_epoch = uploader.get_pinned_version().max_committed_epoch();
-        let (version_update_notifier_tx, _rx) =
-            tokio::sync::watch::channel(basic_max_committed_epoch);
-
-        (
-            Arc::new(version_update_notifier_tx),
-            Arc::new(AtomicU64::new(0)),
-        )
-    };
-
-    tokio::spawn(
-        HummockEventHandler::new(
-            uploader.clone(),
-            event_rx,
-            read_version.clone(),
-            version_update_notifier_tx.clone(),
-            seal_epoch,
-            ConflictDetector::new_from_config(hummock_options.clone()),
-        )
-        .start_hummock_event_handler_worker(),
-    );
+    let version_update_notifier_tx = hummock_event_handler.version_update_notifier_tx();
+    let epoch1: _ = read_version.read().committed().max_committed_epoch() + 1;
+
+    tokio::spawn(hummock_event_handler.start_hummock_event_handler_worker());
 
     let hummock_storage = HummockStorage::for_test(
         hummock_options,
@@ -515,8 +456,6 @@
         event_tx.clone(),
     )
     .unwrap();
-
-    let epoch1: _ = uploader.get_pinned_version().max_committed_epoch() + 1;
 
     // ingest 26B batch
     let mut batch1 = vec![
@@ -745,7 +684,7 @@
         worker_node.id,
     ));
 
-    let (uploader, event_tx, event_rx) = prepare_local_version_manager_new(
+    let (hummock_event_handler, read_version, event_tx) = prepare_hummock_event_handler(
         hummock_options.clone(),
         env,
         hummock_manager_ref,
@@ -754,32 +693,11 @@
     )
     .await;
 
-    let read_version = Arc::new(RwLock::new(HummockReadVersion::new(
-        uploader.get_pinned_version(),
-    )));
-
-    let (version_update_notifier_tx, seal_epoch) = {
-        let basic_max_committed_epoch = uploader.get_pinned_version().max_committed_epoch();
-        let (version_update_notifier_tx, _rx) =
-            tokio::sync::watch::channel(basic_max_committed_epoch);
-
-        (
-            Arc::new(version_update_notifier_tx),
-            Arc::new(AtomicU64::new(0)),
-        )
-    };
-
-    tokio::spawn(
-        HummockEventHandler::new(
-            uploader.clone(),
-            event_rx,
-            read_version.clone(),
-            version_update_notifier_tx.clone(),
-            seal_epoch,
-            ConflictDetector::new_from_config(hummock_options.clone()),
-        )
-        .start_hummock_event_handler_worker(),
-    );
+    let version_update_notifier_tx = hummock_event_handler.version_update_notifier_tx();
+
+    tokio::spawn(hummock_event_handler.start_hummock_event_handler_worker());
+
+    let initial_epoch = read_version.read().committed().max_committed_epoch();
 
     let hummock_storage = HummockStorage::for_test(
         hummock_options,
@@ -790,7 +708,6 @@
     )
     .unwrap();
 
-    let initial_epoch = uploader.get_pinned_version().max_committed_epoch();
     let epoch1 = initial_epoch + 1;
     let batch1 = vec![
         (
@@ -864,7 +781,7 @@
         worker_node.id,
     ));
 
-    let (uploader, event_tx, event_rx) = prepare_local_version_manager_new(
+    let (hummock_event_handler, read_version, event_tx) = prepare_hummock_event_handler(
         hummock_options.clone(),
         env,
         hummock_manager_ref,
@@ -873,32 +790,11 @@
     )
     .await;
 
-    let read_version = Arc::new(RwLock::new(HummockReadVersion::new(
-        uploader.get_pinned_version(),
-    )));
-
-    let (version_update_notifier_tx, seal_epoch) = {
-        let basic_max_committed_epoch = uploader.get_pinned_version().max_committed_epoch();
-        let (version_update_notifier_tx, _rx) =
-            tokio::sync::watch::channel(basic_max_committed_epoch);
-
-        (
-            Arc::new(version_update_notifier_tx),
-            Arc::new(AtomicU64::new(0)),
-        )
-    };
-
-    tokio::spawn(
-        HummockEventHandler::new(
-            uploader.clone(),
-            event_rx,
-            read_version.clone(),
-            version_update_notifier_tx.clone(),
-            seal_epoch,
-            ConflictDetector::new_from_config(hummock_options.clone()),
-        )
-        .start_hummock_event_handler_worker(),
-    );
+    let version_update_notifier_tx = hummock_event_handler.version_update_notifier_tx();
+
+    tokio::spawn(hummock_event_handler.start_hummock_event_handler_worker());
+
+    let initial_epoch = read_version.read().committed().max_committed_epoch();
 
     let hummock_storage = HummockStorage::for_test(
         hummock_options,
@@ -909,7 +805,6 @@
     )
     .unwrap();
 
-    let initial_epoch = uploader.get_pinned_version().max_committed_epoch();
     let epoch1 = initial_epoch + 1;
     let batch1 = vec![
         (
@@ -1053,7 +948,7 @@
         worker_node.id,
     ));
 
-    let (uploader, event_tx, event_rx) = prepare_local_version_manager_new(
+    let (hummock_event_handler, read_version, event_tx) = prepare_hummock_event_handler(
         hummock_options.clone(),
         env,
         hummock_manager_ref,
@@ -1062,32 +957,9 @@
     )
     .await;
 
-    let read_version = Arc::new(RwLock::new(HummockReadVersion::new(
-        uploader.get_pinned_version(),
-    )));
-
-    let (version_update_notifier_tx, seal_epoch) = {
-        let basic_max_committed_epoch = uploader.get_pinned_version().max_committed_epoch();
-        let (version_update_notifier_tx, _rx) =
-            tokio::sync::watch::channel(basic_max_committed_epoch);
-
-        (
-            Arc::new(version_update_notifier_tx),
-            Arc::new(AtomicU64::new(0)),
-        )
-    };
-
-    tokio::spawn(
-        HummockEventHandler::new(
-            uploader.clone(),
-            event_rx,
-            read_version.clone(),
-            version_update_notifier_tx.clone(),
-            seal_epoch,
-            ConflictDetector::new_from_config(hummock_options.clone()),
-        )
-        .start_hummock_event_handler_worker(),
-    );
+    let version_update_notifier_tx = hummock_event_handler.version_update_notifier_tx();
+
+    tokio::spawn(hummock_event_handler.start_hummock_event_handler_worker());
 
     let hummock_storage = HummockStorage::for_test(
         hummock_options,
