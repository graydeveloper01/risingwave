--- conflicted
+++ resolved
@@ -31,16 +31,10 @@
 use crate::change_log::TableChangeLog;
 use crate::compaction_group::StaticCompactionGroupId;
 use crate::key_range::KeyRangeCommon;
-<<<<<<< HEAD
-use crate::table_watermark::{TableWatermarks, TableWatermarksIndex};
+use crate::table_watermark::TableWatermarks;
 use crate::version::{
     HummockVersion, HummockVersionDelta, Level, Levels, OverlappingLevel, SstableInfo,
 };
-=======
-use crate::prost_key_range::KeyRangeExt;
-use crate::table_watermark::{TableWatermarks, VnodeWatermark};
-use crate::version::{HummockVersion, HummockVersionDelta};
->>>>>>> f7d9ff7f
 use crate::{can_concat, CompactionGroupId, HummockSstableId, HummockSstableObjectId};
 
 pub struct GroupDeltasSummary {
@@ -637,10 +631,10 @@
                                 < new_change_log.epochs.first().expect("non-empty")
                         );
                     }
-                    change_log.0.push(new_change_log.clone());
+                    change_log.0.push(new_change_log.into());
                 }
                 Entry::Vacant(entry) => {
-                    entry.insert(TableChangeLog(vec![new_change_log.clone()]));
+                    entry.insert(TableChangeLog(vec![new_change_log.into()]));
                 }
             };
         }
