--- conflicted
+++ resolved
@@ -16,13 +16,7 @@
 
 mod file_common;
 pub mod nd_streaming;
-<<<<<<< HEAD
 pub use file_common::{FsPage, FsSplit};
 mod s3;
 pub mod s3_v2;
-=======
-pub use file_common::FsSplit;
-mod s3;
-
-pub const S3_V2_CONNECTOR: &str = "s3_v2";
->>>>>>> 64b863b3
+pub const S3_V2_CONNECTOR: &str = "s3_v2";