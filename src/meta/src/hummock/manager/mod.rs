--- conflicted
+++ resolved
@@ -1943,7 +1943,6 @@
         &self.cluster_manager
     }
 
-<<<<<<< HEAD
     pub fn suggest_compactor_cores(&self, info: &ScaleCompactorInfo) -> u64 {
         let mut suggest_core = info.scale_out_cores() + info.total_cores;
         match self.compactor_manager.suggest_scale_policy() {
@@ -1988,19 +1987,15 @@
         };
         for (group_id, status) in &compaction.compaction_statuses {
             if let Some(levels) = version.levels.get(group_id) {
-                if let Some(config) = self.compaction_config(*group_id).await {
-                    let info = status.get_compaction_info(levels, config);
-                    global_info.add(&info);
-                }
+                let cg = self.get_compaction_group_config(*group_id).await;
+                let info = status.get_compaction_info(levels, cg.compaction_config());
+                global_info.add(&info);
             }
         }
         global_info
     }
 
-    fn notify_last_version_delta(&self, versioning: &mut Versioning) {
-=======
     fn notify_last_version_delta(&self, versioning: &Versioning) {
->>>>>>> 9db37732
         self.env
             .notification_manager()
             .notify_hummock_without_version(
