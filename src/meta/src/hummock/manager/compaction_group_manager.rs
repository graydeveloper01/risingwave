// Copyright 2023 RisingWave Labs
//
// Licensed under the Apache License, Version 2.0 (the "License");
// you may not use this file except in compliance with the License.
// You may obtain a copy of the License at
//
//     http://www.apache.org/licenses/LICENSE-2.0
//
// Unless required by applicable law or agreed to in writing, software
// distributed under the License is distributed on an "AS IS" BASIS,
// WITHOUT WARRANTIES OR CONDITIONS OF ANY KIND, either express or implied.
// See the License for the specific language governing permissions and
// limitations under the License.

use std::collections::{BTreeMap, HashMap, HashSet};
use std::ops::DerefMut;
use std::sync::Arc;

use function_name::named;
use itertools::Itertools;
use risingwave_hummock_sdk::compaction_group::hummock_version_ext::{
    build_version_delta_after_version, get_compaction_group_ids, get_compaction_group_ssts,
    get_member_table_ids, try_get_compaction_group_id_by_table_id, HummockVersionExt,
    HummockVersionUpdateExt, TableGroupInfo,
};
use risingwave_hummock_sdk::compaction_group::{StateTableId, StaticCompactionGroupId};
use risingwave_hummock_sdk::CompactionGroupId;
use risingwave_pb::hummock::compact_task::TaskStatus;
use risingwave_pb::hummock::group_delta::DeltaType;
use risingwave_pb::hummock::hummock_version_delta::GroupDeltas;
use risingwave_pb::hummock::rise_ctl_update_compaction_config_request::mutable_config::MutableConfig;
use risingwave_pb::hummock::{
    compact_task, CompactionConfig, CompactionGroupInfo, CompatibilityVersion, GroupConstruct,
    GroupDelta, GroupDestroy, GroupMetaChange, GroupTableChange,
};
use tokio::sync::{OnceCell, RwLock};
use tracing::warn;

use super::write_lock;
use crate::hummock::compaction::compaction_config::{
    validate_compaction_config, CompactionConfigBuilder,
};
use crate::hummock::error::{Error, Result};
use crate::hummock::manager::{drop_sst, read_lock, HummockManager};
use crate::hummock::metrics_utils::remove_compaction_group_in_sst_stat;
use crate::hummock::model::CompactionGroup;
use crate::manager::{IdCategory, MetaSrvEnv};
use crate::model::{
    BTreeMapEntryTransaction, BTreeMapTransaction, MetadataModel, TableFragments, ValTransaction,
};
use crate::storage::{MetaStore, Transaction};

impl HummockManager {
    pub(super) async fn build_compaction_group_manager(
        env: &MetaSrvEnv,
    ) -> Result<RwLock<CompactionGroupManager>> {
        let default_config = match env.opts.compaction_config.as_ref() {
            None => CompactionConfigBuilder::new().build(),
            Some(opt) => CompactionConfigBuilder::with_opt(opt).build(),
        };
        Self::build_compaction_group_manager_with_config(env, default_config).await
    }

    pub(super) async fn build_compaction_group_manager_with_config(
        env: &MetaSrvEnv,
        default_config: CompactionConfig,
    ) -> Result<RwLock<CompactionGroupManager>> {
        let compaction_group_manager = RwLock::new(CompactionGroupManager {
            compaction_groups: BTreeMap::new(),
            default_config,
        });
        compaction_group_manager
            .write()
            .await
            .init(env.meta_store())
            .await?;
        Ok(compaction_group_manager)
    }

    /// Should not be called inside [`HummockManager`], because it requests locks internally.
    /// The implementation acquires `versioning` lock.
    #[named]
    pub async fn compaction_group_ids(&self) -> Vec<CompactionGroupId> {
        get_compaction_group_ids(&read_lock!(self, versioning).await.current_version).collect_vec()
    }

    /// The implementation acquires `compaction_group_manager` lock.
    pub async fn get_compaction_group_map(&self) -> BTreeMap<CompactionGroupId, CompactionGroup> {
        self.compaction_group_manager
            .read()
            .await
            .compaction_groups
            .clone()
    }

    /// Registers `table_fragments` to compaction groups.
    pub async fn register_table_fragments(
        &self,
        mv_table: Option<u32>,
        mut internal_tables: Vec<u32>,
        table_properties: &HashMap<String, String>,
    ) -> Result<Vec<StateTableId>> {
        let is_independent_compaction_group = table_properties
            .get("independent_compaction_group")
            .map(|s| s == "1")
            == Some(true);
        let mut pairs = vec![];
        if let Some(mv_table) = mv_table {
            if internal_tables.extract_if(|t| *t == mv_table).count() > 0 {
                tracing::warn!("`mv_table` {} found in `internal_tables`", mv_table);
            }
            // materialized_view
            pairs.push((
                mv_table,
                if is_independent_compaction_group {
                    CompactionGroupId::from(StaticCompactionGroupId::NewCompactionGroup)
                } else {
                    CompactionGroupId::from(StaticCompactionGroupId::MaterializedView)
                },
            ));
        }
        // internal states
        for table_id in internal_tables {
            pairs.push((
                table_id,
                if is_independent_compaction_group {
                    CompactionGroupId::from(StaticCompactionGroupId::NewCompactionGroup)
                } else {
                    CompactionGroupId::from(StaticCompactionGroupId::StateDefault)
                },
            ));
        }
        self.register_table_ids(&pairs).await?;
        Ok(pairs.iter().map(|(table_id, ..)| *table_id).collect_vec())
    }

    /// Unregisters `table_fragments` from compaction groups
    pub async fn unregister_table_fragments_vec(
        &self,
        table_fragments: &[TableFragments],
    ) -> Result<()> {
        self.unregister_table_ids(
            &table_fragments
                .iter()
                .flat_map(|t| t.all_table_ids())
                .collect_vec(),
        )
        .await
    }

    /// Unregisters stale members and groups
    /// The caller should ensure `table_fragments_list` remain unchanged during `purge`.
    /// Currently `purge` is only called during meta service start ups.
    #[named]
    pub async fn purge(&self, valid_ids: &[u32]) -> Result<()> {
        let registered_members =
            get_member_table_ids(&read_lock!(self, versioning).await.current_version);
        let to_unregister = registered_members
            .into_iter()
            .filter(|table_id| !valid_ids.contains(table_id))
            .collect_vec();
        // As we have released versioning lock, the version that `to_unregister` is calculated from
        // may not be the same as the one used in unregister_table_ids. It is OK.
        self.unregister_table_ids(&to_unregister).await?;
        Ok(())
    }

    /// Prefer using `register_table_fragments`.
    /// Use `register_table_ids` only when [`TableFragments`] is unavailable.
    /// The implementation acquires `versioning` lock.
    #[named]
    pub async fn register_table_ids(
        &self,
        pairs: &[(StateTableId, CompactionGroupId)],
    ) -> Result<()> {
        if pairs.is_empty() {
            return Ok(());
        }
        let mut versioning_guard = write_lock!(self, versioning).await;
        let versioning = versioning_guard.deref_mut();
        let current_version = &versioning.current_version;

        for (table_id, _) in pairs {
            if let Some(old_group) =
                try_get_compaction_group_id_by_table_id(current_version, *table_id)
            {
                return Err(Error::CompactionGroup(format!(
                    "table {} already in group {}",
                    *table_id, old_group
                )));
            }
        }
        // All NewCompactionGroup pairs are mapped to one new compaction group.
        let new_compaction_group_id: OnceCell<CompactionGroupId> = OnceCell::new();
        let mut new_version_delta = BTreeMapEntryTransaction::new_insert(
            &mut versioning.hummock_version_deltas,
            current_version.id + 1,
            build_version_delta_after_version(current_version),
        );

        for (table_id, raw_group_id) in pairs {
            let mut group_id = *raw_group_id;
            if group_id == StaticCompactionGroupId::NewCompactionGroup as u64 {
                let mut is_group_init = false;
                group_id = *new_compaction_group_id
                    .get_or_try_init(|| async {
                        self.env
                            .id_gen_manager()
                            .generate::<{ IdCategory::CompactionGroup }>()
                            .await
                            .map(|new_group_id| {
                                is_group_init = true;
                                new_group_id
                            })
                    })
                    .await?;
                if is_group_init {
                    let group_deltas = &mut new_version_delta
                        .group_deltas
                        .entry(group_id)
                        .or_default()
                        .group_deltas;
                    let config = self
                        .compaction_group_manager
                        .write()
                        .await
                        .get_or_insert_compaction_group_config(group_id, self.env.meta_store())
                        .await?
                        .compaction_config
                        .as_ref()
                        .clone();
                    group_deltas.push(GroupDelta {
                        delta_type: Some(DeltaType::GroupConstruct(GroupConstruct {
                            group_config: Some(config),
                            group_id,
                            ..Default::default()
                        })),
                    });
                }
            }
            let group_deltas = &mut new_version_delta
                .group_deltas
                .entry(group_id)
                .or_default()
                .group_deltas;
            group_deltas.push(GroupDelta {
                delta_type: Some(DeltaType::GroupMetaChange(GroupMetaChange {
                    table_ids_add: vec![*table_id],
                    ..Default::default()
                })),
            });
        }
        let mut current_version = versioning.current_version.clone();
        let sst_split_info = current_version.apply_version_delta(&new_version_delta);
        assert!(sst_split_info.is_empty());

        let mut trx = Transaction::default();
        new_version_delta.apply_to_txn(&mut trx)?;
        self.env.meta_store().txn(trx).await?;
        versioning.current_version = current_version;
        new_version_delta.commit();

        self.notify_last_version_delta(versioning);

        Ok(())
    }

    /// Prefer using `unregister_table_fragments_vec`.
    /// Only use `unregister_table_ids` when [`TableFragments`] is unavailable.
    /// The implementation acquires `versioning` lock and `compaction_group_manager` lock.
    #[named]
    pub async fn unregister_table_ids(&self, table_ids: &[StateTableId]) -> Result<()> {
        if table_ids.is_empty() {
            return Ok(());
        }
        let mut versioning_guard = write_lock!(self, versioning).await;
        let versioning = versioning_guard.deref_mut();
        let current_version = &versioning.current_version;

        let mut new_version_delta = BTreeMapEntryTransaction::new_insert(
            &mut versioning.hummock_version_deltas,
            current_version.id + 1,
            build_version_delta_after_version(current_version),
        );

        let mut modified_groups: HashMap<CompactionGroupId, /* #member table */ u64> =
            HashMap::new();
        // Remove member tables
        for table_id in table_ids.iter().unique() {
            let group_id = match try_get_compaction_group_id_by_table_id(current_version, *table_id)
            {
                Some(group_id) => group_id,
                None => continue,
            };
            let group_deltas = &mut new_version_delta
                .group_deltas
                .entry(group_id)
                .or_default()
                .group_deltas;
            group_deltas.push(GroupDelta {
                delta_type: Some(DeltaType::GroupMetaChange(GroupMetaChange {
                    table_ids_remove: vec![*table_id],
                    ..Default::default()
                })),
            });
            modified_groups
                .entry(group_id)
                .and_modify(|count| *count -= 1)
                .or_insert(
                    current_version
                        .get_compaction_group_levels(group_id)
                        .member_table_ids
                        .len() as u64
                        - 1,
                );
        }

        // Remove empty group, GC SSTs and remove metric.
        let mut branched_ssts = BTreeMapTransaction::new(&mut versioning.branched_ssts);
        let groups_to_remove = modified_groups
            .into_iter()
            .filter_map(|(group_id, member_count)| {
                if member_count == 0 && group_id > StaticCompactionGroupId::End as CompactionGroupId
                {
                    return Some(group_id);
                }
                None
            })
            .collect_vec();
        for group_id in &groups_to_remove {
            // We don't bother to add IntraLevelDelta to remove SSTs from group, because the entire
            // group is to be removed.
            // However, we need to take care of SST GC for the removed group.
            for (object_id, sst_id) in get_compaction_group_ssts(current_version, *group_id) {
                if drop_sst(&mut branched_ssts, *group_id, object_id, sst_id) {
                    new_version_delta.gc_object_ids.push(object_id);
                }
            }
            let group_deltas = &mut new_version_delta
                .group_deltas
                .entry(*group_id)
                .or_default()
                .group_deltas;
            group_deltas.push(GroupDelta {
                delta_type: Some(DeltaType::GroupDestroy(GroupDestroy {})),
            });
        }
        let mut current_version = versioning.current_version.clone();
        let sst_split_info = current_version.apply_version_delta(&new_version_delta);
        assert!(sst_split_info.is_empty());

        let mut trx = Transaction::default();
        new_version_delta.apply_to_txn(&mut trx)?;
        self.env.meta_store().txn(trx).await?;
        for group_id in &groups_to_remove {
            let max_level = versioning
                .current_version
                .get_compaction_group_levels(*group_id)
                .get_levels()
                .len();
            remove_compaction_group_in_sst_stat(&self.metrics, *group_id, max_level);
        }

        versioning.current_version = current_version;
        new_version_delta.commit();
        branched_ssts.commit_memory();

        self.notify_last_version_delta(versioning);

        // Purge may cause write to meta store. If it hurts performance while holding versioning
        // lock, consider to make it in batch.
        self.compaction_group_manager
            .write()
            .await
            .purge(
                HashSet::from_iter(get_compaction_group_ids(&versioning.current_version)),
                self.env.meta_store(),
            )
            .await
            .inspect_err(|e| tracing::warn!("failed to purge stale compaction group config. {}", e))
            .ok();
        Ok(())
    }

    pub async fn update_compaction_config(
        &self,
        compaction_group_ids: &[CompactionGroupId],
        config_to_update: &[MutableConfig],
    ) -> Result<()> {
        self.compaction_group_manager
            .write()
            .await
            .update_compaction_config(
                compaction_group_ids,
                config_to_update,
                self.env.meta_store(),
            )
            .await?;
        if config_to_update.iter().any(|c| {
            matches!(c, MutableConfig::Level0StopWriteThresholdSubLevelNumber(_))
                || matches!(c, MutableConfig::Level0StopWriteThresholdMergeIterCount(_))
                || matches!(
                    c,
                    MutableConfig::Level0StopWriteThresholdOverlappingFileCount(_)
                )
        }) {
            self.try_update_write_limits(compaction_group_ids).await;
        }
        Ok(())
    }

    /// Gets complete compaction group info.
    /// It is the aggregate of `HummockVersion` and `CompactionGroupConfig`
    #[named]
    pub async fn list_compaction_group(&self) -> Vec<CompactionGroupInfo> {
        let mut versioning_guard = write_lock!(self, versioning).await;
        let versioning = versioning_guard.deref_mut();
        let current_version = &versioning.current_version;
        let mut compaction_groups = vec![];
        for levels in current_version.levels.values() {
            let config = self
                .compaction_group_manager
                .read()
                .await
                .try_get_compaction_group_config(levels.group_id)
                .unwrap()
                .compaction_config;
            let group = CompactionGroupInfo {
                id: levels.group_id,
                parent_id: levels.parent_group_id,
                member_table_ids: levels.member_table_ids.clone(),
                compaction_config: Some(config.as_ref().clone()),
            };
            compaction_groups.push(group);
        }
        compaction_groups
    }

    /// Splits a compaction group into two. The new one will contain `table_ids`.
    /// Returns the newly created compaction group id.
    pub async fn split_compaction_group(
        &self,
        parent_group_id: CompactionGroupId,
        table_ids: &[StateTableId],
    ) -> Result<CompactionGroupId> {
        self.move_state_table_to_compaction_group(parent_group_id, table_ids, None, false, 0)
            .await
    }

    /// move some table to another compaction-group. Create a new compaction group if it does not
    /// exist.
    #[named]
    pub async fn move_state_table_to_compaction_group(
        &self,
        parent_group_id: CompactionGroupId,
        table_ids: &[StateTableId],
        target_group_id: Option<CompactionGroupId>,
        allow_split_by_table: bool,
        weight_split_by_vnode: u32,
    ) -> Result<CompactionGroupId> {
        if table_ids.is_empty() {
            return Ok(parent_group_id);
        }
        let table_ids = table_ids.iter().cloned().unique().collect_vec();
        let mut compaction_guard = write_lock!(self, compaction).await;
        let mut versioning_guard = write_lock!(self, versioning).await;
        let versioning = versioning_guard.deref_mut();
        let current_version = &versioning.current_version;
        // Validate parameters.
        let parent_group = current_version
            .levels
            .get(&parent_group_id)
            .ok_or_else(|| Error::CompactionGroup(format!("invalid group {}", parent_group_id)))?;
        for table_id in &table_ids {
            if !parent_group.member_table_ids.contains(table_id) {
                return Err(Error::CompactionGroup(format!(
                    "table {} doesn't in group {}",
                    table_id, parent_group_id
                )));
            }
        }
        if table_ids.len() == parent_group.member_table_ids.len() {
            return Err(Error::CompactionGroup(format!(
                "invalid split attempt for group {}: all member tables are moved",
                parent_group_id
            )));
        }
        if let Some(compaction_group_id) = target_group_id {
            if !versioning.check_branched_sst_in_target_group(
                &table_ids,
                &parent_group_id,
                &compaction_group_id,
            ) {
                return Err(Error::CompactionGroup(format!(
                    "invalid split attempt for group {}: we shall wait some time for parent group and target group could compact stale sst files",
                    parent_group_id
                )));
            }
        }

        let mut new_version_delta = BTreeMapEntryTransaction::new_insert(
            &mut versioning.hummock_version_deltas,
            current_version.id + 1,
            build_version_delta_after_version(current_version),
        );
        let new_sst_start_id = self
            .env
            .id_gen_manager()
            .generate_interval::<{ IdCategory::HummockSstableId }>(
                current_version.count_new_ssts_in_group_split(
                    parent_group_id,
                    HashSet::from_iter(table_ids.clone()),
                ),
            )
            .await?;
        let mut new_group = None;
        let target_compaction_group_id = match target_group_id {
            Some(compaction_group_id) => {
                match current_version.levels.get(&compaction_group_id) {
                    Some(group) => {
                        for table_id in &table_ids {
                            if group.member_table_ids.contains(table_id) {
                                return Err(Error::CompactionGroup(format!(
                                    "table {} already exist in group {}",
                                    *table_id, compaction_group_id,
                                )));
                            }
                        }
                    }
                    None => {
                        return Err(Error::CompactionGroup(format!(
                            "target group {} does not exist",
                            compaction_group_id,
                        )));
                    }
                }
                let group_deltas = &mut new_version_delta
                    .group_deltas
                    .entry(compaction_group_id)
                    .or_default()
                    .group_deltas;
                group_deltas.push(GroupDelta {
                    delta_type: Some(DeltaType::GroupTableChange(GroupTableChange {
                        table_ids: table_ids.to_vec(),
                        origin_group_id: parent_group_id,
                        target_group_id: compaction_group_id,
                        new_sst_start_id,
                        version: CompatibilityVersion::NoTrivialSplit as i32,
                    })),
                });
                compaction_group_id
            }
            None => {
                // All NewCompactionGroup pairs are mapped to one new compaction group.
                let new_compaction_group_id = self
                    .env
                    .id_gen_manager()
                    .generate::<{ IdCategory::CompactionGroup }>()
                    .await?;
                // The new config will be persisted later.
                let mut config = self
                    .compaction_group_manager
                    .read()
                    .await
                    .default_compaction_config();
                config.split_by_state_table = allow_split_by_table;
                config.split_weight_by_vnode = weight_split_by_vnode;

                new_version_delta.group_deltas.insert(
                    new_compaction_group_id,
                    GroupDeltas {
                        group_deltas: vec![GroupDelta {
                            delta_type: Some(DeltaType::GroupConstruct(GroupConstruct {
                                group_config: Some(config.clone()),
                                group_id: new_compaction_group_id,
                                parent_group_id,
                                new_sst_start_id,
                                table_ids: table_ids.to_vec(),
                                version: CompatibilityVersion::NoTrivialSplit as i32,
                            })),
                        }],
                    },
                );

                new_group = Some((new_compaction_group_id, config));
                new_version_delta.group_deltas.insert(
                    parent_group_id,
                    GroupDeltas {
                        group_deltas: vec![GroupDelta {
                            delta_type: Some(DeltaType::GroupMetaChange(GroupMetaChange {
                                table_ids_remove: table_ids.to_vec(),
                                ..Default::default()
                            })),
                        }],
                    },
                );
                new_compaction_group_id
            }
        };
        let mut current_version = versioning.current_version.clone();
        let sst_split_info = current_version.apply_version_delta(&new_version_delta);
        let mut branched_ssts = BTreeMapTransaction::new(&mut versioning.branched_ssts);
        let mut trx = Transaction::default();
        new_version_delta.apply_to_txn(&mut trx)?;
        if let Some((new_compaction_group_id, config)) = new_group {
            let mut compaction_group_manager = self.compaction_group_manager.write().await;
            let insert = BTreeMapEntryTransaction::new_insert(
                &mut compaction_group_manager.compaction_groups,
                new_compaction_group_id,
                CompactionGroup {
                    group_id: new_compaction_group_id,
                    compaction_config: Arc::new(config),
                },
            );
            insert.apply_to_txn(&mut trx)?;
            self.env.meta_store().txn(trx).await?;
            insert.commit();
        } else {
            self.env.meta_store().txn(trx).await?;
        }
        versioning.current_version = current_version;
        // Updates SST split info
        let mut changed_sst_ids: HashSet<u64> = HashSet::default();
        for (object_id, sst_id, parent_old_sst_id, parent_new_sst_id) in sst_split_info {
            changed_sst_ids.insert(parent_old_sst_id);
            match branched_ssts.get_mut(object_id) {
                Some(mut entry) => {
                    entry.insert(parent_group_id, parent_new_sst_id);
                    entry.insert(target_compaction_group_id, sst_id);
                }
                None => {
                    let mut groups = HashMap::from_iter([(target_compaction_group_id, sst_id)]);
                    groups.insert(parent_group_id, parent_new_sst_id);
                    branched_ssts.insert(object_id, groups);
                }
            }
        }
        new_version_delta.commit();
        branched_ssts.commit_memory();
        self.notify_last_version_delta(versioning);
        drop(versioning_guard);
        let mut canceled_tasks = vec![];
        for task_assignment in compaction_guard.compact_task_assignment.values() {
            let mut need_cancel = false;
            if let Some(task) = task_assignment.compact_task.as_ref() {
                for input_level in &task.input_ssts {
                    for sst in &input_level.table_infos {
                        if changed_sst_ids.contains(&sst.sst_id) {
                            need_cancel = true;
                            break;
                        }
                    }
                }
                if need_cancel {
                    canceled_tasks.push(task.clone());
                }
            }
        }
        for mut task in canceled_tasks {
            task.set_task_status(TaskStatus::ManualCanceled);
            if !self
                .report_compact_task_impl(&mut task, &mut compaction_guard, None)
                .await
                .unwrap_or(false)
            {
                warn!("failed to cancel task-{}", task.task_id);
            }
        }
        // Don't trigger compactions if we enable deterministic compaction
        if !self.env.opts.compaction_deterministic_test {
            // commit_epoch may contains SSTs from any compaction group
            self.try_send_compaction_request(parent_group_id, compact_task::TaskType::SpaceReclaim);
            self.try_send_compaction_request(
                target_compaction_group_id,
                compact_task::TaskType::SpaceReclaim,
            );
        }

        self.metrics
            .move_state_table_count
            .with_label_values(&[&parent_group_id.to_string()])
            .inc();

        Ok(target_compaction_group_id)
    }

    #[named]
    pub async fn calculate_compaction_group_statistic(&self) -> Vec<TableGroupInfo> {
        let mut infos = vec![];
        {
            let versioning_guard = read_lock!(self, versioning).await;
            let version = &versioning_guard.current_version;
            for (group_id, group) in &version.levels {
                let mut group_info = TableGroupInfo {
                    group_id: *group_id,
                    ..Default::default()
                };
                for table_id in &group.member_table_ids {
                    let stats_size = versioning_guard
                        .version_stats
                        .table_stats
                        .get(table_id)
                        .map(|stats| stats.total_key_size + stats.total_value_size)
                        .unwrap_or(0);
                    let table_size = std::cmp::max(stats_size, 0) as u64;
                    group_info.group_size += table_size;
                    group_info.table_statistic.insert(*table_id, table_size);
                }
                infos.push(group_info);
            }
        };
        let manager = self.compaction_group_manager.read().await;
        for info in &mut infos {
            if let Some(group) = manager.compaction_groups.get(&info.group_id) {
                info.split_by_table = group.compaction_config.split_by_state_table;
            }
        }
        infos
    }
}

/// We muse ensure there is an entry exists in [`CompactionGroupManager`] for any
/// compaction group found in current hummock version. That's done by invoking
/// `get_or_insert_compaction_group_config` or `get_or_insert_compaction_group_configs` before
/// adding any group in current hummock version:
/// 1. initialize default static compaction group.
/// 2. register new table to new compaction group.
/// 3. move existent table to new compaction group.
#[derive(Default)]
pub(super) struct CompactionGroupManager {
    compaction_groups: BTreeMap<CompactionGroupId, CompactionGroup>,
    default_config: CompactionConfig,
}

impl CompactionGroupManager {
    async fn init<S: MetaStore>(&mut self, meta_store: &S) -> Result<()> {
        let loaded_compaction_groups: BTreeMap<CompactionGroupId, CompactionGroup> =
            CompactionGroup::list(meta_store)
                .await?
                .into_iter()
                .map(|cg| (cg.group_id(), cg))
                .collect();
        if !loaded_compaction_groups.is_empty() {
            self.compaction_groups = loaded_compaction_groups;
        }
        Ok(())
    }

    /// Gets compaction group config for `compaction_group_id`, inserts default one if missing.
    pub(super) async fn get_or_insert_compaction_group_config<S: MetaStore>(
        &mut self,
        compaction_group_id: CompactionGroupId,
        meta_store: &S,
    ) -> Result<CompactionGroup> {
        let r = self
            .get_or_insert_compaction_group_configs(&[compaction_group_id], meta_store)
            .await?;
        Ok(r.into_values().next().unwrap())
    }

    /// Gets compaction group configs for `compaction_group_ids`, inserts default one if missing.
    pub(super) async fn get_or_insert_compaction_group_configs<S: MetaStore>(
        &mut self,
        compaction_group_ids: &[CompactionGroupId],
        meta_store: &S,
    ) -> Result<HashMap<CompactionGroupId, CompactionGroup>> {
        let mut compaction_groups = BTreeMapTransaction::new(&mut self.compaction_groups);
        for id in compaction_group_ids {
            if compaction_groups.contains_key(id) {
                continue;
            }
            let new_entry = CompactionGroup::new(*id, self.default_config.clone());
            compaction_groups.insert(*id, new_entry);
        }
        let mut trx = Transaction::default();
        compaction_groups.apply_to_txn(&mut trx)?;
        meta_store.txn(trx).await?;
        compaction_groups.commit();
        let r = compaction_group_ids
            .iter()
            .map(|id| (*id, self.compaction_groups[id].clone()))
            .collect();
        Ok(r)
    }

    /// Tries to get compaction group config for `compaction_group_id`.
    pub(super) fn try_get_compaction_group_config(
        &self,
        compaction_group_id: CompactionGroupId,
    ) -> Option<CompactionGroup> {
        self.compaction_groups.get(&compaction_group_id).cloned()
    }

    pub(super) fn default_compaction_config(&self) -> CompactionConfig {
        self.default_config.clone()
    }

    async fn update_compaction_config<S: MetaStore>(
        &mut self,
        compaction_group_ids: &[CompactionGroupId],
        config_to_update: &[MutableConfig],
        meta_store: &S,
    ) -> Result<()> {
        let mut compaction_groups = BTreeMapTransaction::new(&mut self.compaction_groups);
        for compaction_group_id in compaction_group_ids.iter().unique() {
            let group = compaction_groups.get(compaction_group_id).ok_or_else(|| {
                Error::CompactionGroup(format!("invalid group {}", *compaction_group_id))
            })?;
            let mut config = group.compaction_config.as_ref().clone();
            update_compaction_config(&mut config, config_to_update);
            if let Err(reason) = validate_compaction_config(&config) {
                return Err(Error::CompactionGroup(reason));
            }
            let mut new_group = group.clone();
            new_group.compaction_config = Arc::new(config);
            compaction_groups.insert(*compaction_group_id, new_group);
        }

        let mut trx = Transaction::default();
        compaction_groups.apply_to_txn(&mut trx)?;
        meta_store.txn(trx).await?;
        compaction_groups.commit();
        Ok(())
    }

    /// Initializes the config for a group.
    /// Should only be used by compaction test.
    pub async fn init_compaction_config_for_replay<S: MetaStore>(
        &mut self,
        group_id: CompactionGroupId,
        config: CompactionConfig,
        meta_store: &S,
    ) -> Result<()> {
        let insert = BTreeMapEntryTransaction::new_insert(
            &mut self.compaction_groups,
            group_id,
            CompactionGroup {
                group_id,
                compaction_config: Arc::new(config),
            },
        );
        let mut trx = Transaction::default();
        insert.apply_to_txn(&mut trx)?;
        meta_store.txn(trx).await?;
        insert.commit();
        Ok(())
    }

    /// Removes stale group configs.
    async fn purge<S: MetaStore>(
        &mut self,
        existing_groups: HashSet<CompactionGroupId>,
        meta_store: &S,
    ) -> Result<()> {
        let mut compaction_groups = BTreeMapTransaction::new(&mut self.compaction_groups);
        let stale_group = compaction_groups
            .tree_ref()
            .keys()
            .cloned()
            .filter(|k| !existing_groups.contains(k))
            .collect_vec();
        if stale_group.is_empty() {
            return Ok(());
        }
        for group in stale_group {
            compaction_groups.remove(group);
        }
        let mut trx = Transaction::default();
        compaction_groups.apply_to_txn(&mut trx)?;
        meta_store.txn(trx).await?;
        compaction_groups.commit();
        Ok(())
    }
}

fn update_compaction_config(target: &mut CompactionConfig, items: &[MutableConfig]) {
    for item in items {
        match item {
            MutableConfig::MaxBytesForLevelBase(c) => {
                target.max_bytes_for_level_base = *c;
            }
            MutableConfig::MaxBytesForLevelMultiplier(c) => {
                target.max_bytes_for_level_multiplier = *c;
            }
            MutableConfig::MaxCompactionBytes(c) => {
                target.max_compaction_bytes = *c;
            }
            MutableConfig::SubLevelMaxCompactionBytes(c) => {
                target.sub_level_max_compaction_bytes = *c;
            }
            MutableConfig::Level0TierCompactFileNumber(c) => {
                target.level0_tier_compact_file_number = *c;
            }
            MutableConfig::TargetFileSizeBase(c) => {
                target.target_file_size_base = *c;
            }
            MutableConfig::CompactionFilterMask(c) => {
                target.compaction_filter_mask = *c;
            }
            MutableConfig::MaxSubCompaction(c) => {
                target.max_sub_compaction = *c;
            }
            MutableConfig::Level0StopWriteThresholdSubLevelNumber(c) => {
                target.level0_stop_write_threshold_sub_level_number = *c;
            }
            MutableConfig::Level0SubLevelCompactLevelCount(c) => {
                target.level0_sub_level_compact_level_count = *c;
            }
            MutableConfig::Level0OverlappingSubLevelCompactLevelCount(c) => {
                target.level0_overlapping_sub_level_compact_level_count = *c;
            }
            MutableConfig::MaxSpaceReclaimBytes(c) => {
                target.max_space_reclaim_bytes = *c;
            }
            MutableConfig::Level0MaxCompactFileNumber(c) => {
                target.level0_max_compact_file_number = *c;
            }
<<<<<<< HEAD
            MutableConfig::Level0StopWriteThresholdMergeIterCount(c) => {
                target.level0_stop_write_threshold_merge_iter_count = *c;
            }
            MutableConfig::Level0StopWriteThresholdOverlappingFileCount(c) => {
                target.level0_stop_write_threshold_overlapping_file_count = *c;
=======
            MutableConfig::EnableEmergencyPicker(c) => {
                target.enable_emergency_picker = *c;
>>>>>>> 44b8ae8f
            }
        }
    }
}

#[cfg(test)]
mod tests {
    use std::collections::{BTreeMap, HashMap};

    use itertools::Itertools;
    use risingwave_common::catalog::TableId;
    use risingwave_common::constants::hummock::PROPERTIES_RETENTION_SECOND_KEY;
    use risingwave_pb::hummock::rise_ctl_update_compaction_config_request::mutable_config::MutableConfig;
    use risingwave_pb::meta::table_fragments::Fragment;

    use crate::hummock::test_utils::setup_compute_env;
    use crate::hummock::HummockManager;
    use crate::model::TableFragments;

    #[tokio::test]
    async fn test_inner() {
        let (env, ..) = setup_compute_env(8080).await;
        let inner = HummockManager::build_compaction_group_manager(&env)
            .await
            .unwrap();
        assert_eq!(inner.read().await.compaction_groups.len(), 2);
        inner
            .write()
            .await
            .update_compaction_config(&[100, 200], &[], env.meta_store())
            .await
            .unwrap_err();
        inner
            .write()
            .await
            .get_or_insert_compaction_group_configs(&[100, 200], env.meta_store())
            .await
            .unwrap();
        assert_eq!(inner.read().await.compaction_groups.len(), 4);
        let inner = HummockManager::build_compaction_group_manager(&env)
            .await
            .unwrap();
        assert_eq!(inner.read().await.compaction_groups.len(), 4);
        inner
            .write()
            .await
            .update_compaction_config(
                &[100, 200],
                &[MutableConfig::MaxSubCompaction(123)],
                env.meta_store(),
            )
            .await
            .unwrap();
        assert_eq!(inner.read().await.compaction_groups.len(), 4);
        assert_eq!(
            inner
                .read()
                .await
                .try_get_compaction_group_config(100)
                .unwrap()
                .compaction_config
                .max_sub_compaction,
            123
        );
        assert_eq!(
            inner
                .read()
                .await
                .try_get_compaction_group_config(200)
                .unwrap()
                .compaction_config
                .max_sub_compaction,
            123
        );
    }

    #[tokio::test]
    async fn test_manager() {
        let (_, compaction_group_manager, ..) = setup_compute_env(8080).await;
        let table_fragment_1 = TableFragments::for_test(
            TableId::new(10),
            BTreeMap::from([(
                1,
                Fragment {
                    fragment_id: 1,
                    state_table_ids: vec![10, 11, 12, 13],
                    ..Default::default()
                },
            )]),
        );
        let table_fragment_2 = TableFragments::for_test(
            TableId::new(20),
            BTreeMap::from([(
                2,
                Fragment {
                    fragment_id: 2,
                    state_table_ids: vec![20, 21, 22, 23],
                    ..Default::default()
                },
            )]),
        );

        // Test register_table_fragments
        let registered_number = || async {
            compaction_group_manager
                .list_compaction_group()
                .await
                .iter()
                .map(|cg| cg.member_table_ids.len())
                .sum::<usize>()
        };
        let group_number =
            || async { compaction_group_manager.list_compaction_group().await.len() };
        assert_eq!(registered_number().await, 0);
        let mut table_properties = HashMap::from([(
            String::from(PROPERTIES_RETENTION_SECOND_KEY),
            String::from("300"),
        )]);

        compaction_group_manager
            .register_table_fragments(
                Some(table_fragment_1.table_id().table_id),
                table_fragment_1.internal_table_ids(),
                &table_properties,
            )
            .await
            .unwrap();
        assert_eq!(registered_number().await, 4);
        compaction_group_manager
            .register_table_fragments(
                Some(table_fragment_2.table_id().table_id),
                table_fragment_2.internal_table_ids(),
                &table_properties,
            )
            .await
            .unwrap();
        assert_eq!(registered_number().await, 8);

        // Test unregister_table_fragments
        compaction_group_manager
            .unregister_table_fragments_vec(&[table_fragment_1.clone()])
            .await
            .unwrap();
        assert_eq!(registered_number().await, 4);

        // Test purge_stale_members: table fragments
        compaction_group_manager
            .purge(&table_fragment_2.all_table_ids().collect_vec())
            .await
            .unwrap();
        assert_eq!(registered_number().await, 4);
        compaction_group_manager.purge(&[]).await.unwrap();
        assert_eq!(registered_number().await, 0);

        // Test `StaticCompactionGroupId::NewCompactionGroup` in `register_table_fragments`
        assert_eq!(group_number().await, 2);
        table_properties.insert(
            String::from("independent_compaction_group"),
            String::from("1"),
        );
        compaction_group_manager
            .register_table_fragments(
                Some(table_fragment_1.table_id().table_id),
                table_fragment_1.internal_table_ids(),
                &table_properties,
            )
            .await
            .unwrap();
        assert_eq!(registered_number().await, 4);
        assert_eq!(group_number().await, 3);

        // Test `StaticCompactionGroupId::NewCompactionGroup` in `unregister_table_fragments`
        compaction_group_manager
            .unregister_table_fragments_vec(&[table_fragment_1])
            .await
            .unwrap();
        assert_eq!(registered_number().await, 0);
        assert_eq!(group_number().await, 2);
    }
}<|MERGE_RESOLUTION|>--- conflicted
+++ resolved
@@ -915,16 +915,11 @@
             MutableConfig::Level0MaxCompactFileNumber(c) => {
                 target.level0_max_compact_file_number = *c;
             }
-<<<<<<< HEAD
-            MutableConfig::Level0StopWriteThresholdMergeIterCount(c) => {
-                target.level0_stop_write_threshold_merge_iter_count = *c;
+            MutableConfig::EnableEmergencyPicker(c) => {
+                target.enable_emergency_picker = *c;
             }
             MutableConfig::Level0StopWriteThresholdOverlappingFileCount(c) => {
                 target.level0_stop_write_threshold_overlapping_file_count = *c;
-=======
-            MutableConfig::EnableEmergencyPicker(c) => {
-                target.enable_emergency_picker = *c;
->>>>>>> 44b8ae8f
             }
         }
     }
