--- conflicted
+++ resolved
@@ -107,11 +107,8 @@
     // level, which equals to `base_level -= 1;`.
     pub base_level: usize,
     pub score_levels: Vec<PickerInfo>,
-<<<<<<< HEAD
     pub target_partitions: Vec<SubLevelPartition>,
     pub max_bytes_for_level_base: u64,
-=======
->>>>>>> e8f62d6d
 }
 
 pub struct DynamicLevelSelectorCore {
@@ -132,17 +129,12 @@
 
     fn create_compaction_picker(
         &self,
-<<<<<<< HEAD
         select_level: usize,
         target_level: usize,
         picker_type: PickerType,
-=======
-        picker_info: &PickerInfo,
->>>>>>> e8f62d6d
         overlap_strategy: Arc<dyn OverlapStrategy>,
         compaction_task_validator: Arc<CompactionTaskValidator>,
     ) -> Box<dyn CompactionPicker> {
-<<<<<<< HEAD
         match picker_type {
             PickerType::L0Tier => Box::new(TierCompactionPicker::new(self.config.clone())),
             PickerType::PartitionBaseLevel(parts) => Box::new(PartitionLevelCompactionPicker::new(
@@ -156,33 +148,11 @@
                 Box::new(MinOverlappingPicker::new(
                     select_level,
                     target_level,
-=======
-        match picker_info.picker_type {
-            PickerType::Tier => Box::new(TierCompactionPicker::new_with_validator(
-                self.config.clone(),
-                compaction_task_validator,
-            )),
-            PickerType::ToBase => Box::new(LevelCompactionPicker::new_with_validator(
-                picker_info.target_level,
-                self.config.clone(),
-                compaction_task_validator,
-            )),
-            PickerType::Intra => Box::new(IntraCompactionPicker::new_with_validator(
-                self.config.clone(),
-                compaction_task_validator,
-            )),
-            PickerType::BottomLevel => {
-                assert_eq!(picker_info.select_level + 1, picker_info.target_level);
-                Box::new(MinOverlappingPicker::new(
-                    picker_info.select_level,
-                    picker_info.target_level,
->>>>>>> e8f62d6d
                     self.config.max_bytes_for_level_base,
                     self.config.split_by_state_table,
                     overlap_strategy,
                 ))
             }
-<<<<<<< HEAD
             PickerType::BaseLevelCompaction(partitions) => {
                 Box::new(PartitionMinOverlappingPicker::new(
                     select_level,
@@ -195,8 +165,6 @@
             PickerType::L0SubLevel(partitions) => {
                 Box::new(IntraSubLevelPicker::new(self.config.clone(), partitions))
             }
-=======
->>>>>>> e8f62d6d
         }
     }
 
@@ -320,13 +288,8 @@
                     score: std::cmp::max(l0_overlapping_score, SCORE_BASE + 1),
                     select_level: 0,
                     target_level: 0,
-<<<<<<< HEAD
                     picker_type: PickerType::L0Tier,
                 });
-=======
-                    picker_type: PickerType::Tier,
-                })
->>>>>>> e8f62d6d
             }
 
             // The read query at the non-overlapping level only selects ssts that match the query
@@ -341,7 +304,6 @@
             let mut non_overlapping_size_score = total_size * SCORE_BASE
                 / std::cmp::max(ctx.max_bytes_for_level_base, base_level_size);
 
-<<<<<<< HEAD
             // level count limit
             let non_overlapping_level_count = levels
                 .l0
@@ -402,27 +364,6 @@
                     });
                 }
             }
-=======
-            // Reduce the level num of l0 non-overlapping sub_level
-            ctx.score_levels.push({
-                PickerInfo {
-                    score: non_overlapping_score,
-                    select_level: 0,
-                    target_level: ctx.base_level,
-                    picker_type: PickerType::ToBase,
-                }
-            });
-
-            // FIXME: more accurate score calculation algorithm will be introduced (#11903)
-            ctx.score_levels.push({
-                PickerInfo {
-                    score: non_overlapping_score,
-                    select_level: 0,
-                    target_level: 0,
-                    picker_type: PickerType::Intra,
-                }
-            });
->>>>>>> e8f62d6d
         }
 
         // The bottommost level can not be input level.
@@ -442,7 +383,7 @@
             if total_size == 0 {
                 continue;
             }
-<<<<<<< HEAD
+
             let mut score = total_size * SCORE_BASE / ctx.level_max_bytes[level_idx];
             if level.level_idx as usize == ctx.base_level
                 && level.vnode_partition_count != 0
@@ -476,17 +417,6 @@
                     picker_type: PickerType::BottomLevelCompaction,
                 });
             }
-=======
-
-            ctx.score_levels.push({
-                PickerInfo {
-                    score: total_size * SCORE_BASE / ctx.level_max_bytes[level_idx],
-                    select_level: level_idx,
-                    target_level: level_idx + 1,
-                    picker_type: PickerType::BottomLevel,
-                }
-            });
->>>>>>> e8f62d6d
         }
 
         // sort reverse to pick the largest one.
@@ -589,7 +519,6 @@
         let overlap_strategy =
             create_overlap_strategy(compaction_group.compaction_config.compaction_mode());
         let ctx = dynamic_level_core.get_priority_levels(levels, level_handlers);
-<<<<<<< HEAD
         for info in &ctx.score_levels {
             if info.score <= SCORE_BASE {
                 return None;
@@ -598,18 +527,6 @@
                 info.select_level,
                 info.target_level,
                 info.picker_type.clone(),
-=======
-        // TODO: Determine which rule to enable by write limit
-        let compaction_task_validator = Arc::new(CompactionTaskValidator::new(
-            compaction_group.compaction_config.clone(),
-        ));
-        for picker_info in &ctx.score_levels {
-            if picker_info.score <= SCORE_BASE {
-                return None;
-            }
-            let mut picker = dynamic_level_core.create_compaction_picker(
-                picker_info,
->>>>>>> e8f62d6d
                 overlap_strategy.clone(),
                 compaction_task_validator.clone(),
             );
@@ -631,17 +548,9 @@
                     self.task_type(),
                 ));
             }
-<<<<<<< HEAD
             selector_stats
                 .skip_picker
                 .push((info.select_level, info.target_level, stats));
-=======
-            selector_stats.skip_picker.push((
-                picker_info.select_level,
-                picker_info.target_level,
-                stats,
-            ));
->>>>>>> e8f62d6d
         }
         None
     }
@@ -733,21 +642,14 @@
             group.compaction_config.max_space_reclaim_bytes,
             levels.member_table_ids.iter().cloned().collect(),
         );
-<<<<<<< HEAD
+
         let mut base_level = 1;
         while base_level < levels.levels.len()
             && levels.get_level(base_level).table_infos.is_empty()
         {
             base_level += 1;
         }
-        let state = self
-            .state
-            .entry(group.group_id)
-            .or_insert_with(SpaceReclaimPickerState::default);
-=======
-        let ctx = dynamic_level_core.calculate_level_base_size(levels);
         let state = self.state.entry(group.group_id).or_default();
->>>>>>> e8f62d6d
 
         let compaction_input = picker.pick_compaction(levels, level_handlers, state)?;
         compaction_input.add_pending_task(task_id, level_handlers);
