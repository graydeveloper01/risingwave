// Copyright 2024 RisingWave Labs
//
// Licensed under the Apache License, Version 2.0 (the "License");
// you may not use this file except in compliance with the License.
// You may obtain a copy of the License at
//
//     http://www.apache.org/licenses/LICENSE-2.0
//
// Unless required by applicable law or agreed to in writing, software
// distributed under the License is distributed on an "AS IS" BASIS,
// WITHOUT WARRANTIES OR CONDITIONS OF ANY KIND, either express or implied.
// See the License for the specific language governing permissions and
// limitations under the License.

use risingwave_common::config::default::compaction_config;
use risingwave_common::config::CompactionConfig as CompactionConfigOpt;
use risingwave_pb::hummock::compaction_config::CompactionMode;
use risingwave_pb::hummock::CompactionConfig;

<<<<<<< HEAD
const MAX_LEVEL: u64 = 6;
pub const L0_MAX_SIZE: u64 = 32 * 1024 * 1024 * 1024; // 32GB

=======
>>>>>>> 6de082d5
pub struct CompactionConfigBuilder {
    config: CompactionConfig,
}

impl CompactionConfigBuilder {
    pub fn new() -> Self {
        Self {
            config: CompactionConfig {
                max_bytes_for_level_base: compaction_config::max_bytes_for_level_base(),
                max_bytes_for_level_multiplier: compaction_config::max_bytes_for_level_multiplier(),
                max_level: compaction_config::max_level() as u64,
                max_compaction_bytes: compaction_config::max_compaction_bytes(),
                sub_level_max_compaction_bytes: compaction_config::sub_level_max_compaction_bytes(),
                level0_tier_compact_file_number: compaction_config::level0_tier_compact_file_number(
                ),
                target_file_size_base: compaction_config::target_file_size_base(),
                compaction_mode: CompactionMode::Range as i32,
                // support compression setting per level
                // L0/L1 and L2 do not use compression algorithms
                // L3 - L4 use Lz4, else use Zstd
                compression_algorithm: vec![
                    "None".to_string(),
                    "None".to_string(),
                    "None".to_string(),
                    "Lz4".to_string(),
                    "Lz4".to_string(),
                    "Zstd".to_string(),
                    "Zstd".to_string(),
                ],
                compaction_filter_mask: compaction_config::compaction_filter_mask(),
                max_sub_compaction: compaction_config::max_sub_compaction(),
                max_space_reclaim_bytes: compaction_config::max_space_reclaim_bytes(),
                split_by_state_table: false,
                split_weight_by_vnode: 0,
                level0_stop_write_threshold_sub_level_number:
                    compaction_config::level0_stop_write_threshold_sub_level_number(),
                // This configure variable shall be larger than level0_tier_compact_file_number, and
                // it shall meet the following condition:
                //    level0_max_compact_file_number * target_file_size_base >
                // max_bytes_for_level_base
                level0_max_compact_file_number: compaction_config::level0_max_compact_file_number(),
                level0_sub_level_compact_level_count:
                    compaction_config::level0_sub_level_compact_level_count(),
                level0_overlapping_sub_level_compact_level_count:
                    compaction_config::level0_overlapping_sub_level_compact_level_count(),
                tombstone_reclaim_ratio: compaction_config::tombstone_reclaim_ratio(),
                enable_emergency_picker: compaction_config::enable_emergency_picker(),
            },
        }
    }

    pub fn with_config(config: CompactionConfig) -> Self {
        Self { config }
    }

    pub fn with_opt(opt: &CompactionConfigOpt) -> Self {
        Self::new()
            .max_bytes_for_level_base(opt.max_bytes_for_level_base)
            .max_bytes_for_level_multiplier(opt.max_bytes_for_level_multiplier)
            .max_compaction_bytes(opt.max_compaction_bytes)
            .sub_level_max_compaction_bytes(opt.sub_level_max_compaction_bytes)
            .level0_tier_compact_file_number(opt.level0_tier_compact_file_number)
            .target_file_size_base(opt.target_file_size_base)
            .compaction_filter_mask(opt.compaction_filter_mask)
            .max_sub_compaction(opt.max_sub_compaction)
            .level0_stop_write_threshold_sub_level_number(
                opt.level0_stop_write_threshold_sub_level_number,
            )
            .level0_sub_level_compact_level_count(opt.level0_sub_level_compact_level_count)
            .level0_overlapping_sub_level_compact_level_count(
                opt.level0_overlapping_sub_level_compact_level_count,
            )
            .max_space_reclaim_bytes(opt.max_space_reclaim_bytes)
            .level0_max_compact_file_number(opt.level0_max_compact_file_number)
            .tombstone_reclaim_ratio(opt.tombstone_reclaim_ratio)
            .max_level(opt.max_level as u64)
    }

    pub fn build(self) -> CompactionConfig {
        if let Err(reason) = validate_compaction_config(&self.config) {
            tracing::warn!("Bad compaction config: {}", reason);
        }
        self.config
    }
}

/// Returns Ok if `config` is valid,
/// or the reason why it's invalid.
pub fn validate_compaction_config(config: &CompactionConfig) -> Result<(), String> {
    let sub_level_number_threshold_min = 1;
    if config.level0_stop_write_threshold_sub_level_number < sub_level_number_threshold_min {
        return Err(format!(
            "{} is too small for level0_stop_write_threshold_sub_level_number, expect >= {}",
            config.level0_stop_write_threshold_sub_level_number, sub_level_number_threshold_min
        ));
    }
    Ok(())
}

impl Default for CompactionConfigBuilder {
    fn default() -> Self {
        Self::new()
    }
}

macro_rules! builder_field {
    ($( $name:ident: $type:ty ),* ,) => {
        impl CompactionConfigBuilder {
            $(
                pub fn $name(mut self, v:$type) -> Self {
                    self.config.$name = v;
                    self
                }
            )*
        }
    }
}

builder_field! {
    max_bytes_for_level_base: u64,
    max_bytes_for_level_multiplier: u64,
    max_level: u64,
    max_compaction_bytes: u64,
    sub_level_max_compaction_bytes: u64,
    level0_tier_compact_file_number: u64,
    compaction_mode: i32,
    compression_algorithm: Vec<String>,
    compaction_filter_mask: u32,
    target_file_size_base: u64,
    max_sub_compaction: u32,
    max_space_reclaim_bytes: u64,
    level0_stop_write_threshold_sub_level_number: u64,
    level0_max_compact_file_number: u64,
    level0_sub_level_compact_level_count: u32,
    level0_overlapping_sub_level_compact_level_count: u32,
    tombstone_reclaim_ratio: u32,
}<|MERGE_RESOLUTION|>--- conflicted
+++ resolved
@@ -17,12 +17,8 @@
 use risingwave_pb::hummock::compaction_config::CompactionMode;
 use risingwave_pb::hummock::CompactionConfig;
 
-<<<<<<< HEAD
-const MAX_LEVEL: u64 = 6;
 pub const L0_MAX_SIZE: u64 = 32 * 1024 * 1024 * 1024; // 32GB
 
-=======
->>>>>>> 6de082d5
 pub struct CompactionConfigBuilder {
     config: CompactionConfig,
 }
