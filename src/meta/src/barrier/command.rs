--- conflicted
+++ resolved
@@ -26,13 +26,8 @@
 use risingwave_pb::stream_plan::barrier::{BarrierKind, Mutation};
 use risingwave_pb::stream_plan::update_mutation::*;
 use risingwave_pb::stream_plan::{
-<<<<<<< HEAD
-    AddMutation, Dispatcher, FragmentTypeFlag, PauseMutation, ResumeMutation,
+    AddMutation, Dispatcher, FragmentTypeFlag, Dispatchers, PauseMutation, ResumeMutation,
     SourceChangeSplitMutation, StopMutation, UpdateMutation,
-=======
-    AddMutation, Dispatcher, Dispatchers, PauseMutation, ResumeMutation, SourceChangeSplitMutation,
-    StopMutation, UpdateMutation,
->>>>>>> 5484b07f
 };
 use risingwave_pb::stream_service::{DropActorsRequest, WaitEpochCommitRequest};
 use risingwave_rpc_client::StreamClientPoolRef;
@@ -135,10 +130,7 @@
         old_table_fragments: TableFragments,
         new_table_fragments: TableFragments,
         merge_updates: Vec<MergeUpdate>,
-<<<<<<< HEAD
         source: Option<Source>,
-=======
->>>>>>> 5484b07f
         dispatchers: HashMap<ActorId, Vec<Dispatcher>>,
     },
 
@@ -334,10 +326,7 @@
             Command::ReplaceTable {
                 old_table_fragments,
                 merge_updates,
-<<<<<<< HEAD
                 source,
-=======
->>>>>>> 5484b07f
                 dispatchers,
                 ..
             } => {
@@ -502,12 +491,8 @@
                     actor_vnode_bitmap_update,
                     dropped_actors,
                     actor_splits,
-<<<<<<< HEAD
+                    actor_new_dispatchers,
                     source: None,
-                    added_dispatchers: HashMap::new(),
-=======
-                    actor_new_dispatchers,
->>>>>>> 5484b07f
                 });
                 tracing::debug!("update mutation: {mutation:#?}");
                 Some(mutation)
@@ -741,12 +726,9 @@
                 old_table_fragments,
                 new_table_fragments,
                 merge_updates,
-<<<<<<< HEAD
+                dispatchers,
                 source,
                 ..
-=======
-                dispatchers,
->>>>>>> 5484b07f
             } => {
                 let to_remove = non_source_actors(old_table_fragments, source)
                     .into_iter()
@@ -771,11 +753,8 @@
                         old_table_fragments,
                         new_table_fragments,
                         merge_updates,
-<<<<<<< HEAD
+                        dispatchers,
                         source,
-=======
-                        dispatchers,
->>>>>>> 5484b07f
                     )
                     .await?;
             }
