--- conflicted
+++ resolved
@@ -39,7 +39,7 @@
     CatalogManagerRef, ClusterManagerRef, ConnectionId, FragmentManagerRef, IdCategory,
     IdCategoryType, MetaSrvEnv, StreamingJob,
 };
-use crate::rpc::cloud_provider::{AwsEc2Client, CLOUD_PROVIDER_AWS};
+use crate::rpc::cloud_provider::AwsEc2Client;
 use crate::rpc::ddl_controller::{DdlCommand, DdlController, StreamingJobId};
 use crate::storage::MetaStore;
 use crate::stream::{visit_fragment, GlobalStreamManagerRef, SourceManagerRef};
@@ -621,22 +621,6 @@
         }
 
         match req.payload.unwrap() {
-<<<<<<< HEAD
-            create_connection_request::Payload::PrivateLink(info) => {
-                // currently we only support AWS
-                let private_link_conn = match info.provider.to_lowercase().as_str() {
-                    CLOUD_PROVIDER_AWS => {
-                        let cli = self.aws_client.as_ref().unwrap();
-                        let private_link_svc =
-                            cli.create_aws_private_link(&info.service_name).await?;
-                        connection::Info::PrivateLinkService(private_link_svc)
-                    }
-                    _ => {
-                        return Err(Status::invalid_argument("unsupported cloud provider"));
-                    }
-                };
-
-=======
             create_connection_request::Payload::PrivateLink(link) => {
                 // currently we only support AWS
                 let private_link_svc = match link.get_provider()? {
@@ -660,14 +644,13 @@
                         return Err(Status::invalid_argument("Privatelink provider unspecified"));
                     }
                 };
->>>>>>> 2e0a4e02
                 let id = self.gen_unique_id::<{ IdCategory::Connection }>().await?;
                 let connection = Connection {
                     id,
                     schema_id: req.schema_id,
                     database_id: req.database_id,
                     name: req.name,
-                    info: Some(private_link_conn),
+                    info: Some(connection::Info::PrivateLinkService(private_link_svc)),
                 };
 
                 // save private link info to catalog
@@ -728,73 +711,16 @@
     ) -> MetaResult<()> {
         let mut broker_rewrite_map = HashMap::new();
         const PRIVATE_LINK_TARGETS_KEY: &str = "privatelink.targets";
-<<<<<<< HEAD
-        const PRIVATE_LINK_NAME_KEY: &str = "connection.name";
-        if let Some(link_target_value) = properties.get(PRIVATE_LINK_TARGETS_KEY) {
-=======
         let conn = self
             .catalog_manager
             .get_connection_by_id(connection_id)
             .await?;
         if let Some(connection::Info::PrivateLinkService(svc)) = &conn.info {
->>>>>>> 2e0a4e02
             if !is_kafka_connector(properties) {
                 return Err(MetaError::from(anyhow!(
                     "Private link is only supported for Kafka connector",
                 )));
             }
-<<<<<<< HEAD
-
-            let servers = properties
-                .get(kafka_props_broker_key(properties))
-                .cloned()
-                .ok_or(MetaError::from(anyhow!(
-                    "Must specify \"{KAFKA_PROPS_BROKER_KEY}\" property in WITH clause",
-                )))?;
-
-            let private_link_name =
-                properties
-                    .get(PRIVATE_LINK_NAME_KEY)
-                    .cloned()
-                    .ok_or(MetaError::from(anyhow!(
-                        "Must specify \"{PRIVATE_LINK_NAME_KEY}\" property in WITH clause",
-                    )))?;
-
-            let broker_addrs = servers.split(',').collect_vec();
-            let link_targets: Vec<AwsPrivateLinkItem> =
-                serde_json::from_str(link_target_value).map_err(|e| anyhow!(e))?;
-
-            if broker_addrs.len() != link_targets.len() {
-                return Err(MetaError::from(anyhow!(
-                    "The number of broker addrs {} does not match the number of private link targets {}",
-                    broker_addrs.len(),
-                    link_targets.len()
-                )));
-            }
-
-            let conn = self
-                .catalog_manager
-                .get_connection_by_name(&private_link_name)
-                .await?;
-
-            if let Some(connection::Info::PrivateLinkService(svc)) = &conn.info {
-                // check whether the VPC endpoint is ready
-                let cli = self.aws_client.as_ref().unwrap();
-                if !cli.is_vpc_endpoint_ready(&svc.endpoint_id).await? {
-                    return Err(MetaError::from(anyhow!(
-                        "Private link endpoint {} is not ready",
-                        svc.endpoint_id
-                    )));
-                }
-            } else {
-                return Err(MetaError::from(anyhow!(
-                    "Connection {} is not a private link service",
-                    private_link_name
-                )));
-            }
-
-            // construct the rewrite mapping for brokers
-=======
             // skip all checks for mock connection
             if svc.get_provider()? == PrivateLinkProvider::Mock {
                 return Ok(());
@@ -820,7 +746,6 @@
                 )));
             }
 
->>>>>>> 2e0a4e02
             for (link, broker) in link_targets.iter().zip_eq_fast(broker_addrs.into_iter()) {
                 if let Some(connection::Info::PrivateLinkService(svc)) = &conn.info {
                     if svc.dns_entries.is_empty() {
