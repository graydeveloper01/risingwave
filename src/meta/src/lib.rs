// Copyright 2022 Singularity Data
//
// Licensed under the Apache License, Version 2.0 (the "License");
// you may not use this file except in compliance with the License.
// You may obtain a copy of the License at
//
// http://www.apache.org/licenses/LICENSE-2.0
//
// Unless required by applicable law or agreed to in writing, software
// distributed under the License is distributed on an "AS IS" BASIS,
// WITHOUT WARRANTIES OR CONDITIONS OF ANY KIND, either express or implied.
// See the License for the specific language governing permissions and
// limitations under the License.

#![feature(backtrace)]
#![allow(clippy::derive_partial_eq_without_eq)]
#![feature(trait_alias)]
#![feature(generic_associated_types)]
#![feature(binary_heap_drain_sorted)]
#![feature(option_result_contains)]
#![feature(let_else)]
#![feature(type_alias_impl_trait)]
#![feature(map_first_last)]
#![feature(drain_filter)]
#![feature(custom_test_frameworks)]
#![feature(lint_reasons)]
#![feature(map_try_insert)]
#![feature(hash_drain_filter)]
#![feature(is_some_with)]
#![feature(btree_drain_filter)]
#![feature(result_option_inspect)]
#![feature(once_cell)]
#![cfg_attr(coverage, feature(no_coverage))]
#![test_runner(risingwave_test_runner::test_runner::run_failpont_tests)]

mod barrier;
#[cfg(not(madsim))] // no need in simulation test
mod dashboard;
mod error;
pub mod hummock;
pub mod manager;
mod model;
pub mod rpc;
pub mod storage;
mod stream;

use std::time::Duration;

use clap::{ArgEnum, Parser};
pub use error::{MetaError, MetaResult};
use serde::{Deserialize, Serialize};

use crate::manager::MetaOpts;
use crate::rpc::server::{rpc_serve, AddressInfo, MetaStoreBackend};

#[derive(Copy, Clone, Debug, ArgEnum)]
enum Backend {
    Mem,
    Etcd,
}

#[derive(Debug, Parser)]
pub struct MetaNodeOpts {
    // TODO: rename to listen_address and separate out the port.
    #[clap(long, default_value = "127.0.0.1:5690")]
    listen_addr: String,

    #[clap(long)]
    host: Option<String>,

    #[clap(long)]
    dashboard_host: Option<String>,

    #[clap(long)]
    prometheus_host: Option<String>,

    #[clap(long, arg_enum, default_value_t = Backend::Mem)]
    backend: Backend,

    #[clap(long, default_value_t = String::from(""))]
    etcd_endpoints: String,

    /// Enable authentication with etcd. By default disabled.
    #[clap(long)]
    etcd_auth: bool,

    /// Username of etcd, required when --etcd-auth is enabled.
    /// Default value is read from the 'ETCD_USERNAME' environment variable.
    #[clap(long, env = "ETCD_USERNAME", default_value = "")]
    etcd_username: String,

    /// Password of etcd, required when --etcd-auth is enabled.
    /// Default value is read from the 'ETCD_PASSWORD' environment variable.
    #[clap(long, env = "ETCD_PASSWORD", default_value = "")]
    etcd_password: String,

    /// Maximum allowed heartbeat interval in seconds.
    #[clap(long, default_value = "300")]
    max_heartbeat_interval_secs: u32,

    #[clap(long)]
    dashboard_ui_path: Option<String>,

    /// No given `config_path` means to use default config.
    #[clap(long, default_value = "")]
    pub config_path: String,

    /// Whether to enable fail-on-recovery. If not set, default to enable. Should only be used in
    /// e2e tests.
    #[clap(long)]
    disable_recovery: bool,

    #[clap(long, default_value = "10")]
    meta_leader_lease_secs: u64,

    /// After specified seconds of idle (no mview or flush), the process will be exited.
    /// It is mainly useful for playgrounds.
    #[clap(long)]
    dangerous_max_idle_secs: Option<u64>,

    #[clap(long)]
    enable_vacuum: bool,

    /// Whether to enable deterministic compaction scheduling, which
    /// will disable all auto scheduling of compaction tasks
    #[clap(long)]
    enable_compaction_deterministic: bool,

    /// Interval of GC metadata in meta store and stale SSTs in object store.
    #[clap(long, default_value = "30")]
    vacuum_interval_sec: u64,

    /// Threshold used by worker node to filter out new SSTs when scanning object store, during
    /// full SST GC.
    #[clap(long, default_value = "604800")]
    min_sst_retention_time_sec: u64,

    /// The spin interval when collecting global GC watermark in hummock
    #[clap(long, default_value = "5")]
    collect_gc_watermark_spin_interval_sec: u64,

    /// Enable sanity check when SSTs are committed. By default disabled.
    #[clap(long)]
    enable_committed_sst_sanity_check: bool,

    /// Schedule compaction for all compaction groups with this interval.
    #[clap(long, default_value = "60")]
    pub periodic_compaction_interval_sec: u64,

    /// Seconds compaction scheduler should stall when there is no available compactor.
    #[clap(long, default_value = "5")]
    pub no_available_compactor_stall_sec: u64,

    #[clap(long, default_value = "10")]
    node_num_monitor_interval_sec: u64,
}

use std::future::Future;
use std::pin::Pin;

use risingwave_common::config::{load_config, StreamingConfig};

/// Start meta node
pub fn start(opts: MetaNodeOpts) -> Pin<Box<dyn Future<Output = ()> + Send>> {
    // WARNING: don't change the function signature. Making it `async fn` will cause
    // slow compile in release mode.
    Box::pin(async move {
        let meta_config: MetaNodeConfig = load_config(&opts.config_path).unwrap();
        tracing::info!("Starting meta node with config {:?}", meta_config);
        tracing::info!(
            "Starting meta node with options periodic_compaction_interval_sec: {}, enable_compaction_deterministic: {}",
            opts.periodic_compaction_interval_sec,
            opts.enable_compaction_deterministic
        );
        let meta_addr = opts.host.unwrap_or_else(|| opts.listen_addr.clone());
        let listen_addr = opts.listen_addr.parse().unwrap();
        let dashboard_addr = opts.dashboard_host.map(|x| x.parse().unwrap());
        let prometheus_addr = opts.prometheus_host.map(|x| x.parse().unwrap());
        let backend = match opts.backend {
            Backend::Etcd => MetaStoreBackend::Etcd {
                endpoints: opts
                    .etcd_endpoints
                    .split(',')
                    .map(|x| x.to_string())
                    .collect(),
                credentials: match opts.etcd_auth {
                    true => Some((opts.etcd_username, opts.etcd_password)),
                    false => None,
                },
            },
            Backend::Mem => MetaStoreBackend::Mem,
        };

        let max_heartbeat_interval = Duration::from_secs(opts.max_heartbeat_interval_secs as u64);
        let barrier_interval =
            Duration::from_millis(meta_config.streaming.barrier_interval_ms as u64);
        let max_idle_ms = opts.dangerous_max_idle_secs.unwrap_or(0) * 1000;
        let in_flight_barrier_nums = meta_config.streaming.in_flight_barrier_nums as usize;
        let checkpoint_frequency = meta_config.streaming.checkpoint_frequency as usize;

        tracing::info!("Meta server listening at {}", listen_addr);
        let add_info = AddressInfo {
            addr: meta_addr,
            listen_addr,
            prometheus_addr,
            dashboard_addr,
            ui_path: opts.dashboard_ui_path,
        };
        let (join_handle, _shutdown_send) = rpc_serve(
            add_info,
            backend,
            max_heartbeat_interval,
            opts.meta_leader_lease_secs,
            MetaOpts {
                enable_recovery: !opts.disable_recovery,
                barrier_interval,
                in_flight_barrier_nums,
                minimal_scheduling: meta_config.streaming.minimal_scheduling,
                max_idle_ms,
<<<<<<< HEAD
                enable_vacuum: opts.enable_vacuum,
                compaction_deterministic_test: opts.enable_compaction_deterministic,
=======
                checkpoint_frequency,
>>>>>>> c9dc5b94
                vacuum_interval_sec: opts.vacuum_interval_sec,
                min_sst_retention_time_sec: opts.min_sst_retention_time_sec,
                collect_gc_watermark_spin_interval_sec: opts.collect_gc_watermark_spin_interval_sec,
                enable_committed_sst_sanity_check: opts.enable_committed_sst_sanity_check,
                periodic_compaction_interval_sec: opts.periodic_compaction_interval_sec,
                no_available_compactor_stall_sec: opts.no_available_compactor_stall_sec,
                node_num_monitor_interval_sec: opts.node_num_monitor_interval_sec,
            },
        )
        .await
        .unwrap();
        join_handle.await.unwrap();
        tracing::info!("Meta server is stopped");
    })
}

#[derive(Clone, Debug, Serialize, Deserialize, Default)]
pub struct MetaNodeConfig {
    // Below for streaming.
    #[serde(default)]
    pub streaming: StreamingConfig,
}<|MERGE_RESOLUTION|>--- conflicted
+++ resolved
@@ -117,9 +117,6 @@
     /// It is mainly useful for playgrounds.
     #[clap(long)]
     dangerous_max_idle_secs: Option<u64>,
-
-    #[clap(long)]
-    enable_vacuum: bool,
 
     /// Whether to enable deterministic compaction scheduling, which
     /// will disable all auto scheduling of compaction tasks
@@ -217,12 +214,8 @@
                 in_flight_barrier_nums,
                 minimal_scheduling: meta_config.streaming.minimal_scheduling,
                 max_idle_ms,
-<<<<<<< HEAD
-                enable_vacuum: opts.enable_vacuum,
+                checkpoint_frequency,
                 compaction_deterministic_test: opts.enable_compaction_deterministic,
-=======
-                checkpoint_frequency,
->>>>>>> c9dc5b94
                 vacuum_interval_sec: opts.vacuum_interval_sec,
                 min_sst_retention_time_sec: opts.min_sst_retention_time_sec,
                 collect_gc_watermark_spin_interval_sec: opts.collect_gc_watermark_spin_interval_sec,
