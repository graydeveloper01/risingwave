--- conflicted
+++ resolved
@@ -27,19 +27,11 @@
 use risingwave_meta_model_v2::prelude::*;
 use risingwave_meta_model_v2::table::TableType;
 use risingwave_meta_model_v2::{
-<<<<<<< HEAD
-    connection, database, function, index, object, object_dependency, schema, sink, source,
-    streaming_job, subscription, table, user_privilege, view, ActorId, ColumnCatalogArray,
-    ConnectionId, CreateType, DatabaseId, FragmentId, FunctionId, IndexId, JobStatus, ObjectId,
-    PrivateLinkService, SchemaId, SourceId, StreamSourceInfo, StreamingParallelism, TableId,
-    UserId,
-=======
     actor, connection, database, fragment, function, index, object, object_dependency, schema,
     sink, source, streaming_job, subscription, table, user_privilege, view, ActorId,
     ActorUpstreamActors, ColumnCatalogArray, ConnectionId, CreateType, DatabaseId, FragmentId,
     FunctionId, I32Array, IndexId, JobStatus, ObjectId, PrivateLinkService, Property, SchemaId,
     SinkId, SourceId, StreamSourceInfo, StreamingParallelism, TableId, UserId,
->>>>>>> 34d31aa6
 };
 use risingwave_pb::catalog::table::PbTableType;
 use risingwave_pb::catalog::{
