--- conflicted
+++ resolved
@@ -134,13 +134,9 @@
                 .0
                 .optional_associated_source_id
                 .map(|id| PbOptionalAssociatedSourceId::AssociatedSourceId(id as _)),
-<<<<<<< HEAD
             description: value.0.description,
-=======
-            description: None,
             // TODO: fix it for model v2.
             incoming_sinks: vec![],
->>>>>>> 7633cd48
         }
     }
 }
