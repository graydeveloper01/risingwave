// Copyright 2024 RisingWave Labs
//
// Licensed under the Apache License, Version 2.0 (the "License");
// you may not use this file except in compliance with the License.
// You may obtain a copy of the License at
//
//     http://www.apache.org/licenses/LICENSE-2.0
//
// Unless required by applicable law or agreed to in writing, software
// distributed under the License is distributed on an "AS IS" BASIS,
// WITHOUT WARRANTIES OR CONDITIONS OF ANY KIND, either express or implied.
// See the License for the specific language governing permissions and
// limitations under the License.

use pgwire::pg_response::{PgResponse, StatementType};
use risingwave_common::bail_not_implemented;
use risingwave_common::types::Fields;
use risingwave_sqlparser::ast::{ExplainOptions, ExplainType, Statement};
use thiserror_ext::AsReport;

use super::create_index::{gen_create_index_plan, resolve_index_schema};
use super::create_mv::gen_create_mv_plan;
use super::create_sink::{gen_sink_plan, get_partition_compute_info};
use super::create_subscription::gen_subscription_plan;
use super::create_table::ColumnIdGenerator;
use super::query::gen_batch_plan_by_statement;
use super::util::SourceSchemaCompatExt;
use super::{RwPgResponse, RwPgResponseBuilderExt};
use crate::error::{ErrorCode, Result};
use crate::handler::create_table::handle_create_table_plan;
use crate::handler::HandlerArgs;
use crate::optimizer::plan_node::generic::GenericPlanRef;
use crate::optimizer::plan_node::{Convention, Explain};
use crate::optimizer::OptimizerContext;
use crate::scheduler::worker_node_manager::WorkerNodeSelector;
use crate::scheduler::BatchPlanFragmenter;
use crate::stream_fragmenter::build_graph;
use crate::utils::explain_stream_graph;
use crate::OptimizerContextRef;

async fn do_handle_explain(
    context: OptimizerContext,
    stmt: Statement,
    blocks: &mut Vec<String>,
) -> Result<()> {
    // Workaround to avoid `Rc` across `await` point.
    let mut batch_plan_fragmenter = None;

    {
        let session = context.session_ctx().clone();

        let (plan, context) = match stmt {
            // `CREATE TABLE` takes the ownership of the `OptimizerContext` to avoid `Rc` across
            // `await` point. We can only take the reference back from the `PlanRef` if it's
            // successfully planned.
            Statement::CreateTable {
                name,
                columns,
                constraints,
                source_schema,
                source_watermarks,
                append_only,
                cdc_table_info,
                include_column_options,
                wildcard_idx,
                ..
            } => {
                let col_id_gen = ColumnIdGenerator::new_initial();

                let source_schema = source_schema.map(|s| s.into_v2_with_warning());

                let (plan, _source, _table, _job_type) = handle_create_table_plan(
                    context,
                    col_id_gen,
                    source_schema,
                    cdc_table_info,
                    name.clone(),
                    columns,
                    wildcard_idx,
                    constraints,
                    source_watermarks,
                    append_only,
                    include_column_options,
                )
                .await?;
                let context = plan.ctx();
                (Ok(plan), context)
            }
            Statement::CreateSink { stmt } => {
                let partition_info = get_partition_compute_info(context.with_options()).await?;
                let plan = gen_sink_plan(&session, context.into(), stmt, partition_info)
                    .map(|plan| plan.sink_plan)?;
                let context = plan.ctx();
                (Ok(plan), context)
            }

            // For other queries without `await` point, we can keep a copy of reference to the
            // `OptimizerContext` even if the planning fails. This enables us to log the partial
            // traces for better debugging experience.
            _ => {
                let context: OptimizerContextRef = context.into();
                let plan = match stmt {
                    // -- Streaming DDLs --
                    Statement::CreateView {
                        or_replace: false,
                        materialized: true,
                        query,
                        name,
                        columns,
                        emit_mode,
                        ..
                    } => gen_create_mv_plan(
                        &session,
                        context.clone(),
                        *query,
                        name,
                        columns,
                        emit_mode,
                    )
                    .map(|x| x.0),
                    Statement::CreateView {
                        materialized: false,
                        ..
                    } => {
                        return Err(ErrorCode::NotSupported(
                            "EXPLAIN CREATE VIEW".into(),
                            "A created VIEW is just an alias. Instead, use EXPLAIN on the queries which reference the view.".into()
                        ).into());
                    }

                    Statement::CreateSubscription { stmt } => {
                        gen_subscription_plan(&session, context.clone(), stmt)
                            .map(|plan| plan.subscription_plan)
                    }
<<<<<<< HEAD

=======
>>>>>>> 34d31aa6
                    Statement::CreateIndex {
                        name,
                        table_name,
                        columns,
                        include,
                        distributed_by,
                        ..
                    } => {
                        let (schema_name, table, index_table_name) =
                            resolve_index_schema(&session, name, table_name)?;
                        gen_create_index_plan(
                            &session,
                            context.clone(),
                            schema_name,
                            table,
                            index_table_name,
                            columns,
                            include,
                            distributed_by,
                        )
                    }
                    .map(|x| x.0),

                    // -- Batch Queries --
                    Statement::Insert { .. }
                    | Statement::Delete { .. }
                    | Statement::Update { .. }
                    | Statement::Query { .. } => {
                        gen_batch_plan_by_statement(&session, context.clone(), stmt).map(|x| x.plan)
                    }

                    _ => bail_not_implemented!("unsupported statement {:?}", stmt),
                };

                (plan, context)
            }
        };

        let explain_trace = context.is_explain_trace();
        let explain_verbose = context.is_explain_verbose();
        let explain_type = context.explain_type();

        if explain_trace {
            let trace = context.take_trace();
            blocks.extend(trace);
        }

        match explain_type {
            ExplainType::DistSql => {
                if let Ok(plan) = &plan {
                    match plan.convention() {
                        Convention::Logical => unreachable!(),
                        Convention::Batch => {
                            let worker_node_manager_reader = WorkerNodeSelector::new(
                                session.env().worker_node_manager_ref(),
                                session.is_barrier_read(),
                            );
                            batch_plan_fragmenter = Some(BatchPlanFragmenter::new(
                                worker_node_manager_reader,
                                session.env().catalog_reader().clone(),
                                session.config().batch_parallelism().0,
                                plan.clone(),
                            )?);
                        }
                        Convention::Stream => {
                            let graph = build_graph(plan.clone())?;
                            blocks.push(explain_stream_graph(&graph, explain_verbose));
                        }
                    }
                }
            }
            ExplainType::Physical => {
                // if explain trace is on, the plan has been in the rows
                if !explain_trace && let Ok(plan) = &plan {
                    blocks.push(plan.explain_to_string());
                }
            }
            ExplainType::Logical => {
                // if explain trace is on, the plan has been in the rows
                if !explain_trace {
                    let output = context.take_logical().ok_or_else(|| {
                        ErrorCode::InternalError("Logical plan not found for query".into())
                    })?;
                    blocks.push(output);
                }
            }
        }

        // Throw the error.
        plan?;
    }

    if let Some(fragmenter) = batch_plan_fragmenter {
        let query = fragmenter.generate_complete_query().await?;
        let stage_graph_json = serde_json::to_string_pretty(&query.stage_graph).unwrap();
        blocks.push(stage_graph_json);
    }

    Ok(())
}

pub async fn handle_explain(
    handler_args: HandlerArgs,
    stmt: Statement,
    options: ExplainOptions,
    analyze: bool,
) -> Result<RwPgResponse> {
    if analyze {
        bail_not_implemented!(issue = 4856, "explain analyze");
    }

    let context = OptimizerContext::new(handler_args.clone(), options.clone());

    let mut blocks = Vec::new();
    let result = do_handle_explain(context, stmt, &mut blocks).await;

    if let Err(e) = result {
        if options.trace {
            // If `trace` is on, we include the error in the output with partial traces.
            blocks.push(if options.verbose {
                format!("ERROR: {:?}", e.as_report())
            } else {
                format!("ERROR: {}", e.as_report())
            });
        } else {
            // Else, directly return the error.
            return Err(e);
        }
    }

    let rows = blocks.iter().flat_map(|b| b.lines()).map(|l| ExplainRow {
        query_plan: l.into(),
    });

    Ok(PgResponse::builder(StatementType::EXPLAIN)
        .rows(rows)
        .into())
}

#[derive(Fields)]
#[fields(style = "TITLE CASE")]
struct ExplainRow {
    query_plan: String,
}<|MERGE_RESOLUTION|>--- conflicted
+++ resolved
@@ -132,10 +132,6 @@
                         gen_subscription_plan(&session, context.clone(), stmt)
                             .map(|plan| plan.subscription_plan)
                     }
-<<<<<<< HEAD
-
-=======
->>>>>>> 34d31aa6
                     Statement::CreateIndex {
                         name,
                         table_name,
