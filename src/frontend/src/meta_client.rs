// Copyright 2024 RisingWave Labs
//
// Licensed under the Apache License, Version 2.0 (the "License");
// you may not use this file except in compliance with the License.
// You may obtain a copy of the License at
//
//     http://www.apache.org/licenses/LICENSE-2.0
//
// Unless required by applicable law or agreed to in writing, software
// distributed under the License is distributed on an "AS IS" BASIS,
// WITHOUT WARRANTIES OR CONDITIONS OF ANY KIND, either express or implied.
// See the License for the specific language governing permissions and
// limitations under the License.

use std::collections::HashMap;

use anyhow::Context;
use risingwave_common::session_config::SessionConfig;
use risingwave_common::system_param::reader::SystemParamsReader;
use risingwave_hummock_sdk::version::{HummockVersion, HummockVersionDelta};
use risingwave_pb::backup_service::MetaSnapshotMetadata;
use risingwave_pb::catalog::Table;
use risingwave_pb::common::WorkerNode;
use risingwave_pb::ddl_service::DdlProgress;
use risingwave_pb::hummock::write_limits::WriteLimit;
use risingwave_pb::hummock::{
    BranchedObject, CompactTaskAssignment, CompactTaskProgress, CompactionGroupInfo,
    HummockSnapshot,
};
use risingwave_pb::meta::cancel_creating_jobs_request::PbJobs;
use risingwave_pb::meta::list_actor_states_response::ActorState;
use risingwave_pb::meta::list_fragment_distribution_response::FragmentDistribution;
use risingwave_pb::meta::list_object_dependencies_response::PbObjectDependencies;
use risingwave_pb::meta::list_table_fragment_states_response::TableFragmentState;
use risingwave_pb::meta::list_table_fragments_response::TableFragmentInfo;
use risingwave_pb::meta::{EventLog, PbThrottleTarget};
use risingwave_rpc_client::error::Result;
use risingwave_rpc_client::{HummockMetaClient, MetaClient};

/// A wrapper around the `MetaClient` that only provides a minor set of meta rpc.
/// Most of the rpc to meta are delegated by other separate structs like `CatalogWriter`,
/// `WorkerNodeManager`, etc. So frontend rarely needs to call `MetaClient` directly.
/// Hence instead of to mock all rpc of `MetaClient` in tests, we aggregate those "direct" rpc
/// in this trait so that the mocking can be simplified.
#[async_trait::async_trait]
pub trait FrontendMetaClient: Send + Sync {
    async fn try_unregister(&self);

    async fn pin_snapshot(&self) -> Result<HummockSnapshot>;

    async fn get_snapshot(&self) -> Result<HummockSnapshot>;

    async fn flush(&self, checkpoint: bool) -> Result<HummockSnapshot>;

    async fn wait(&self) -> Result<()>;

    async fn recover(&self) -> Result<()>;

    async fn cancel_creating_jobs(&self, jobs: PbJobs) -> Result<Vec<u32>>;

    async fn list_table_fragments(
        &self,
        table_ids: &[u32],
    ) -> Result<HashMap<u32, TableFragmentInfo>>;

    async fn list_table_fragment_states(&self) -> Result<Vec<TableFragmentState>>;

    async fn list_fragment_distribution(&self) -> Result<Vec<FragmentDistribution>>;

    async fn list_actor_states(&self) -> Result<Vec<ActorState>>;

    async fn list_object_dependencies(&self) -> Result<Vec<PbObjectDependencies>>;

    async fn unpin_snapshot(&self) -> Result<()>;

    async fn unpin_snapshot_before(&self, epoch: u64) -> Result<()>;

    async fn list_meta_snapshots(&self) -> Result<Vec<MetaSnapshotMetadata>>;

    async fn get_system_params(&self) -> Result<SystemParamsReader>;

    async fn set_system_param(
        &self,
        param: String,
        value: Option<String>,
    ) -> Result<Option<SystemParamsReader>>;

    async fn get_session_params(&self) -> Result<SessionConfig>;

    async fn set_session_param(&self, param: String, value: Option<String>) -> Result<String>;

    async fn list_ddl_progress(&self) -> Result<Vec<DdlProgress>>;

    async fn get_tables(&self, table_ids: &[u32]) -> Result<HashMap<u32, Table>>;

    /// Returns vector of (worker_id, min_pinned_version_id)
    async fn list_hummock_pinned_versions(&self) -> Result<Vec<(u32, u64)>>;

    /// Returns vector of (worker_id, min_pinned_snapshot_id)
    async fn list_hummock_pinned_snapshots(&self) -> Result<Vec<(u32, u64)>>;

    async fn get_hummock_current_version(&self) -> Result<HummockVersion>;

    async fn get_hummock_checkpoint_version(&self) -> Result<HummockVersion>;

    async fn list_version_deltas(&self) -> Result<Vec<HummockVersionDelta>>;

    async fn list_branched_objects(&self) -> Result<Vec<BranchedObject>>;

    async fn list_hummock_compaction_group_configs(&self) -> Result<Vec<CompactionGroupInfo>>;

    async fn list_hummock_active_write_limits(&self) -> Result<HashMap<u64, WriteLimit>>;

    async fn list_hummock_meta_configs(&self) -> Result<HashMap<String, String>>;

    async fn list_event_log(&self) -> Result<Vec<EventLog>>;
    async fn list_compact_task_assignment(&self) -> Result<Vec<CompactTaskAssignment>>;

    async fn list_all_nodes(&self) -> Result<Vec<WorkerNode>>;

    async fn list_compact_task_progress(&self) -> Result<Vec<CompactTaskProgress>>;

    async fn apply_throttle(
        &self,
        kind: PbThrottleTarget,
        id: u32,
        rate_limit: Option<u32>,
    ) -> Result<()>;

<<<<<<< HEAD
    async fn check_cluster_in_recovery(&self) -> Result<bool>;
=======
    async fn list_change_log_epochs(
        &self,
        table_id: u32,
        min_epoch: u64,
        max_count: u32,
    ) -> Result<Vec<u64>>;
>>>>>>> 9648c9f7
}

pub struct FrontendMetaClientImpl(pub MetaClient);

#[async_trait::async_trait]
impl FrontendMetaClient for FrontendMetaClientImpl {
    async fn try_unregister(&self) {
        self.0.try_unregister().await;
    }

    async fn pin_snapshot(&self) -> Result<HummockSnapshot> {
        self.0.pin_snapshot().await
    }

    async fn get_snapshot(&self) -> Result<HummockSnapshot> {
        self.0.get_snapshot().await
    }

    async fn flush(&self, checkpoint: bool) -> Result<HummockSnapshot> {
        self.0.flush(checkpoint).await
    }

    async fn wait(&self) -> Result<()> {
        self.0.wait().await
    }

    async fn recover(&self) -> Result<()> {
        self.0.recover().await
    }

    async fn cancel_creating_jobs(&self, infos: PbJobs) -> Result<Vec<u32>> {
        self.0.cancel_creating_jobs(infos).await
    }

    async fn list_table_fragments(
        &self,
        table_ids: &[u32],
    ) -> Result<HashMap<u32, TableFragmentInfo>> {
        self.0.list_table_fragments(table_ids).await
    }

    async fn list_table_fragment_states(&self) -> Result<Vec<TableFragmentState>> {
        self.0.list_table_fragment_states().await
    }

    async fn list_fragment_distribution(&self) -> Result<Vec<FragmentDistribution>> {
        self.0.list_fragment_distributions().await
    }

    async fn list_actor_states(&self) -> Result<Vec<ActorState>> {
        self.0.list_actor_states().await
    }

    async fn list_object_dependencies(&self) -> Result<Vec<PbObjectDependencies>> {
        self.0.list_object_dependencies().await
    }

    async fn unpin_snapshot(&self) -> Result<()> {
        self.0.unpin_snapshot().await
    }

    async fn unpin_snapshot_before(&self, epoch: u64) -> Result<()> {
        self.0.unpin_snapshot_before(epoch).await
    }

    async fn list_meta_snapshots(&self) -> Result<Vec<MetaSnapshotMetadata>> {
        let manifest = self.0.get_meta_snapshot_manifest().await?;
        Ok(manifest.snapshot_metadata)
    }

    async fn get_system_params(&self) -> Result<SystemParamsReader> {
        self.0.get_system_params().await
    }

    async fn set_system_param(
        &self,
        param: String,
        value: Option<String>,
    ) -> Result<Option<SystemParamsReader>> {
        self.0.set_system_param(param, value).await
    }

    async fn get_session_params(&self) -> Result<SessionConfig> {
        let session_config: SessionConfig =
            serde_json::from_str(&self.0.get_session_params().await?)
                .context("failed to parse session config")?;
        Ok(session_config)
    }

    async fn set_session_param(&self, param: String, value: Option<String>) -> Result<String> {
        self.0.set_session_param(param, value).await
    }

    async fn list_ddl_progress(&self) -> Result<Vec<DdlProgress>> {
        let ddl_progress = self.0.get_ddl_progress().await?;
        Ok(ddl_progress)
    }

    async fn get_tables(&self, table_ids: &[u32]) -> Result<HashMap<u32, Table>> {
        let tables = self.0.get_tables(table_ids).await?;
        Ok(tables)
    }

    async fn list_hummock_pinned_versions(&self) -> Result<Vec<(u32, u64)>> {
        let pinned_versions = self
            .0
            .risectl_get_pinned_versions_summary()
            .await?
            .summary
            .unwrap()
            .pinned_versions;
        let ret = pinned_versions
            .into_iter()
            .map(|v| (v.context_id, v.min_pinned_id))
            .collect();
        Ok(ret)
    }

    async fn list_hummock_pinned_snapshots(&self) -> Result<Vec<(u32, u64)>> {
        let pinned_snapshots = self
            .0
            .risectl_get_pinned_snapshots_summary()
            .await?
            .summary
            .unwrap()
            .pinned_snapshots;
        let ret = pinned_snapshots
            .into_iter()
            .map(|s| (s.context_id, s.minimal_pinned_snapshot))
            .collect();
        Ok(ret)
    }

    async fn get_hummock_current_version(&self) -> Result<HummockVersion> {
        self.0.get_current_version().await
    }

    async fn get_hummock_checkpoint_version(&self) -> Result<HummockVersion> {
        self.0
            .risectl_get_checkpoint_hummock_version()
            .await
            .map(|v| HummockVersion::from_rpc_protobuf(&v.checkpoint_version.unwrap()))
    }

    async fn list_version_deltas(&self) -> Result<Vec<HummockVersionDelta>> {
        // FIXME #8612: there can be lots of version deltas, so better to fetch them by pages and refactor `SysRowSeqScanExecutor` to yield multiple chunks.
        self.0.list_version_deltas(0, u32::MAX, u64::MAX).await
    }

    async fn list_branched_objects(&self) -> Result<Vec<BranchedObject>> {
        self.0.list_branched_object().await
    }

    async fn list_hummock_compaction_group_configs(&self) -> Result<Vec<CompactionGroupInfo>> {
        self.0.risectl_list_compaction_group().await
    }

    async fn list_hummock_active_write_limits(&self) -> Result<HashMap<u64, WriteLimit>> {
        self.0.list_active_write_limit().await
    }

    async fn list_hummock_meta_configs(&self) -> Result<HashMap<String, String>> {
        self.0.list_hummock_meta_config().await
    }

    async fn list_event_log(&self) -> Result<Vec<EventLog>> {
        self.0.list_event_log().await
    }

    async fn list_compact_task_assignment(&self) -> Result<Vec<CompactTaskAssignment>> {
        self.0.list_compact_task_assignment().await
    }

    async fn list_all_nodes(&self) -> Result<Vec<WorkerNode>> {
        self.0.list_worker_nodes(None).await
    }

    async fn list_compact_task_progress(&self) -> Result<Vec<CompactTaskProgress>> {
        self.0.list_compact_task_progress().await
    }

    async fn apply_throttle(
        &self,
        kind: PbThrottleTarget,
        id: u32,
        rate_limit: Option<u32>,
    ) -> Result<()> {
        self.0
            .apply_throttle(kind, id, rate_limit)
            .await
            .map(|_| ())
    }

<<<<<<< HEAD
    async fn check_cluster_in_recovery(&self) -> Result<bool> {
        self.0.check_cluster_in_recovery().await
=======
    async fn list_change_log_epochs(
        &self,
        table_id: u32,
        min_epoch: u64,
        max_count: u32,
    ) -> Result<Vec<u64>> {
        self.0
            .list_change_log_epochs(table_id, min_epoch, max_count)
            .await
>>>>>>> 9648c9f7
    }
}<|MERGE_RESOLUTION|>--- conflicted
+++ resolved
@@ -127,16 +127,14 @@
         rate_limit: Option<u32>,
     ) -> Result<()>;
 
-<<<<<<< HEAD
-    async fn check_cluster_in_recovery(&self) -> Result<bool>;
-=======
     async fn list_change_log_epochs(
         &self,
         table_id: u32,
         min_epoch: u64,
         max_count: u32,
     ) -> Result<Vec<u64>>;
->>>>>>> 9648c9f7
+
+    async fn check_cluster_in_recovery(&self) -> Result<bool>;
 }
 
 pub struct FrontendMetaClientImpl(pub MetaClient);
@@ -330,10 +328,6 @@
             .map(|_| ())
     }
 
-<<<<<<< HEAD
-    async fn check_cluster_in_recovery(&self) -> Result<bool> {
-        self.0.check_cluster_in_recovery().await
-=======
     async fn list_change_log_epochs(
         &self,
         table_id: u32,
@@ -343,6 +337,9 @@
         self.0
             .list_change_log_epochs(table_id, min_epoch, max_count)
             .await
->>>>>>> 9648c9f7
+    }
+
+    async fn check_cluster_in_recovery(&self) -> Result<bool> {
+        self.0.check_cluster_in_recovery().await
     }
 }