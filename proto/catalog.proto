--- conflicted
+++ resolved
@@ -123,10 +123,7 @@
   optional uint64 created_at_epoch = 16;
   string db_name = 17;
   string sink_from_name = 18;
-<<<<<<< HEAD
-=======
   StreamJobStatus stream_job_status = 19;
->>>>>>> 467ba4b0
 }
 
 message Connection {
