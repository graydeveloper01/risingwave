--- conflicted
+++ resolved
@@ -149,11 +149,8 @@
   ENCODE_TYPE_BYTES = 6;
   ENCODE_TYPE_TEMPLATE = 7;
   ENCODE_TYPE_NONE = 8;
-<<<<<<< HEAD
-  ENCODE_TYPE_PARQUET = 9;
-=======
   ENCODE_TYPE_TEXT = 9;
->>>>>>> 496d3a3e
+  ENCODE_TYPE_PARQUET = 10;
 }
 
 enum RowFormatType {
